#ifndef _PYC_ASTNODE_H
#define _PYC_ASTNODE_H

#include "pyc_module.h"
#include <list>

/* Similar interface to PycObject, so PycRef can work on it... *
 * However, this does *NOT* mean the two are interchangeable!  */
class ASTNode {
public:
    enum Type {
        NODE_INVALID, NODE_NODELIST, NODE_OBJECT, NODE_UNARY, NODE_BINARY,
        NODE_COMPARE, NODE_SLICE, NODE_STORE, NODE_RETURN, NODE_NAME,
        NODE_DELETE, NODE_FUNCTION, NODE_CLASS, NODE_CALL, NODE_IMPORT,
        NODE_TUPLE, NODE_LIST, NODE_MAP, NODE_SUBSCR, NODE_PRINT,
        NODE_CONVERT, NODE_KEYWORD, NODE_RAISE, NODE_EXEC, NODE_BLOCK,
        NODE_COMPREHENSION, NODE_LOADBUILDCLASS, NODE_AWAITABLE,
<<<<<<< HEAD
        NODE_FORMATTEDVALUE, NODE_JOINEDSTR,
=======
        NODE_CONST_MAP,
>>>>>>> 50dea399

        // Empty node types
        NODE_LOCALS,
    };

    ASTNode(int type = NODE_INVALID) : m_refs(), m_type(type), m_processed() { }
    virtual ~ASTNode() { }

    int type() const { return internalGetType(this); }

    bool processed() const { return m_processed; }
    void setProcessed() { m_processed = true; }

private:
    int m_refs;
    int m_type;
    bool m_processed;

    // Hack to make clang happy :(
    static int internalGetType(const ASTNode *node)
    {
        return node ? node->m_type : NODE_INVALID;
    }

    static void internalAddRef(ASTNode *node)
    {
        if (node)
            ++node->m_refs;
    }

    static void internalDelRef(ASTNode *node)
    {
        if (node && --node->m_refs == 0)
            delete node;
    }

public:
    void addRef() { internalAddRef(this); }
    void delRef() { internalDelRef(this); }
};


class ASTNodeList : public ASTNode {
public:
    typedef std::list<PycRef<ASTNode>> list_t;

    ASTNodeList(list_t nodes)
        : ASTNode(NODE_NODELIST), m_nodes(std::move(nodes)) { }

    const list_t& nodes() const { return m_nodes; }
    void removeFirst();
    void removeLast();
    void append(PycRef<ASTNode> node) { m_nodes.emplace_back(std::move(node)); }

private:
    list_t m_nodes;
};


class ASTObject : public ASTNode {
public:
    ASTObject(PycRef<PycObject> obj)
        : ASTNode(NODE_OBJECT), m_obj(std::move(obj)) { }

    PycRef<PycObject> object() const { return m_obj; }

private:
    PycRef<PycObject> m_obj;
};


class ASTUnary : public ASTNode {
public:
    enum UnOp {
        UN_POSITIVE, UN_NEGATIVE, UN_INVERT, UN_NOT
    };

    ASTUnary(PycRef<ASTNode> operand, int op)
        : ASTNode(NODE_UNARY), m_op(op), m_operand(std::move(operand)) { }

    PycRef<ASTNode> operand() const { return m_operand; }
    int op() const { return m_op; }
    virtual const char* op_str() const;

protected:
    int m_op;

private:
    PycRef<ASTNode> m_operand;
};


class ASTBinary : public ASTNode {
public:
    enum BinOp {
        BIN_ATTR, BIN_POWER, BIN_MULTIPLY, BIN_DIVIDE, BIN_FLOOR, BIN_MODULO,
        BIN_ADD, BIN_SUBTRACT, BIN_LSHIFT, BIN_RSHIFT, BIN_AND, BIN_XOR,
        BIN_OR, BIN_LOG_AND, BIN_LOG_OR, BIN_MAT_MULTIPLY,
        /* Inplace operations */
        BIN_IP_ADD, BIN_IP_SUBTRACT, BIN_IP_MULTIPLY, BIN_IP_DIVIDE,
        BIN_IP_MODULO, BIN_IP_POWER, BIN_IP_LSHIFT, BIN_IP_RSHIFT, BIN_IP_AND,
        BIN_IP_XOR, BIN_IP_OR, BIN_IP_FLOOR, BIN_IP_MAT_MULTIPLY,
    };

    ASTBinary(PycRef<ASTNode> left, PycRef<ASTNode> right, int op,
              int type = NODE_BINARY)
        : ASTNode(type), m_op(op), m_left(std::move(left)), m_right(std::move(right)) { }

    PycRef<ASTNode> left() const { return m_left; }
    PycRef<ASTNode> right() const { return m_right; }
    int op() const { return m_op; }
    bool is_inplace() const { return m_op >= BIN_IP_ADD; }
    virtual const char* op_str() const;

protected:
    int m_op;

private:
    PycRef<ASTNode> m_left;
    PycRef<ASTNode> m_right;
};


class ASTCompare : public ASTBinary {
public:
    enum CompareOp {
        CMP_LESS, CMP_LESS_EQUAL, CMP_EQUAL, CMP_NOT_EQUAL, CMP_GREATER,
        CMP_GREATER_EQUAL, CMP_IN, CMP_NOT_IN, CMP_IS, CMP_IS_NOT,
        CMP_EXCEPTION, CMP_BAD
    };

    ASTCompare(PycRef<ASTNode> left, PycRef<ASTNode> right, int op)
        : ASTBinary(std::move(left), std::move(right), op, NODE_COMPARE) { }

    const char* op_str() const override;
};


class ASTSlice : public ASTBinary {
public:
    enum SliceOp {
        SLICE0, SLICE1, SLICE2, SLICE3
    };

    ASTSlice(int op, PycRef<ASTNode> left = {}, PycRef<ASTNode> right = {})
        : ASTBinary(std::move(left), std::move(right), op, NODE_SLICE) { }
};


class ASTStore : public ASTNode {
public:
    ASTStore(PycRef<ASTNode> src, PycRef<ASTNode> dest)
        : ASTNode(NODE_STORE), m_src(std::move(src)), m_dest(std::move(dest)) { }

    PycRef<ASTNode> src() const { return m_src; }
    PycRef<ASTNode> dest() const { return m_dest; }

private:
    PycRef<ASTNode> m_src;
    PycRef<ASTNode> m_dest;
};


class ASTReturn : public ASTNode {
public:
    enum RetType {
        RETURN, YIELD, YIELD_FROM
    };

    ASTReturn(PycRef<ASTNode> value, RetType rettype = RETURN)
        : ASTNode(NODE_RETURN), m_value(std::move(value)), m_rettype(rettype) { }

    PycRef<ASTNode> value() const { return m_value; }
    RetType rettype() const { return m_rettype; }

private:
    PycRef<ASTNode> m_value;
    RetType m_rettype;
};


class ASTName : public ASTNode {
public:
    ASTName(PycRef<PycString> name)
        : ASTNode(NODE_NAME), m_name(std::move(name)) { }

    PycRef<PycString> name() const { return m_name; }

private:
    PycRef<PycString> m_name;
};


class ASTDelete : public ASTNode {
public:
    ASTDelete(PycRef<ASTNode> value)
        : ASTNode(NODE_DELETE), m_value(std::move(value)) { }

    PycRef<ASTNode> value() const { return m_value; }

private:
    PycRef<ASTNode> m_value;
};


class ASTFunction : public ASTNode {
public:
    typedef std::list<PycRef<ASTNode>> defarg_t;

    ASTFunction(PycRef<ASTNode> code, defarg_t defArgs, defarg_t kwDefArgs)
        : ASTNode(NODE_FUNCTION), m_code(std::move(code)),
          m_defargs(std::move(defArgs)), m_kwdefargs(std::move(kwDefArgs)) { }

    PycRef<ASTNode> code() const { return m_code; }
    const defarg_t& defargs() const { return m_defargs; }
    const defarg_t& kwdefargs() const { return m_kwdefargs; }

private:
    PycRef<ASTNode> m_code;
    defarg_t m_defargs;
    defarg_t m_kwdefargs;
};


class ASTClass : public ASTNode {
public:
    ASTClass(PycRef<ASTNode> code, PycRef<ASTNode> bases, PycRef<ASTNode> name)
        : ASTNode(NODE_CLASS), m_code(std::move(code)), m_bases(std::move(bases)),
          m_name(std::move(name)) { }

    PycRef<ASTNode> code() const { return m_code; }
    PycRef<ASTNode> bases() const { return m_bases; }
    PycRef<ASTNode> name() const { return m_name; }

private:
    PycRef<ASTNode> m_code;
    PycRef<ASTNode> m_bases;
    PycRef<ASTNode> m_name;
};


class ASTCall : public ASTNode {
public:
    typedef std::list<PycRef<ASTNode>> pparam_t;
    typedef std::list<std::pair<PycRef<ASTNode>, PycRef<ASTNode>>> kwparam_t;

    ASTCall(PycRef<ASTNode> func, pparam_t pparams, kwparam_t kwparams)
        : ASTNode(NODE_CALL), m_func(std::move(func)), m_pparams(std::move(pparams)),
          m_kwparams(std::move(kwparams)) { }

    PycRef<ASTNode> func() const { return m_func; }
    const pparam_t& pparams() const { return m_pparams; }
    const kwparam_t& kwparams() const { return m_kwparams; }
    PycRef<ASTNode> var() const { return m_var; }
    PycRef<ASTNode> kw() const { return m_kw; }

    bool hasVar() const { return m_var != nullptr; }
    bool hasKW() const { return m_kw != nullptr; }

    void setVar(PycRef<ASTNode> var) { m_var = std::move(var); }
    void setKW(PycRef<ASTNode> kw) { m_kw = std::move(kw); }

private:
    PycRef<ASTNode> m_func;
    pparam_t m_pparams;
    kwparam_t m_kwparams;
    PycRef<ASTNode> m_var;
    PycRef<ASTNode> m_kw;
};


class ASTImport : public ASTNode {
public:
    typedef std::list<PycRef<ASTStore>> list_t;

    ASTImport(PycRef<ASTNode> name, PycRef<ASTNode> fromlist)
        : ASTNode(NODE_IMPORT), m_name(std::move(name)), m_fromlist(std::move(fromlist)) { }

    PycRef<ASTNode> name() const { return m_name; }
    list_t stores() const { return m_stores; }
    void add_store(PycRef<ASTStore> store) { m_stores.emplace_back(std::move(store)); }

    PycRef<ASTNode> fromlist() const { return m_fromlist; }

private:
    PycRef<ASTNode> m_name;
    list_t m_stores;

    PycRef<ASTNode> m_fromlist;
};


class ASTTuple : public ASTNode {
public:
    typedef std::vector<PycRef<ASTNode>> value_t;

    ASTTuple(value_t values)
        : ASTNode(NODE_TUPLE), m_values(std::move(values)),
          m_requireParens(true) { }

    const value_t& values() const { return m_values; }
    void add(PycRef<ASTNode> name) { m_values.emplace_back(std::move(name)); }

    void setRequireParens(bool require) { m_requireParens = require; }
    bool requireParens() const { return m_requireParens; }

private:
    value_t m_values;
    bool m_requireParens;
};


class ASTList : public ASTNode {
public:
    typedef std::list<PycRef<ASTNode>> value_t;

    ASTList(value_t values)
        : ASTNode(NODE_LIST), m_values(std::move(values)) { }

    const value_t& values() const { return m_values; }

private:
    value_t m_values;
};


class ASTMap : public ASTNode {
public:
    typedef std::list<std::pair<PycRef<ASTNode>, PycRef<ASTNode>>> map_t;

    ASTMap() : ASTNode(NODE_MAP) { }

    void add(PycRef<ASTNode> key, PycRef<ASTNode> value)
    {
        m_values.emplace_back(std::move(key), std::move(value));
    }

    const map_t& values() const { return m_values; }

private:
    map_t m_values;
};

class ASTConstMap : public ASTNode {
public:
    typedef std::vector<PycRef<ASTNode>> values_t;

    ASTConstMap(PycRef<ASTNode> keys, const values_t& values)
        : ASTNode(NODE_CONST_MAP), m_keys(std::move(keys)), m_values(std::move(values)) { }

    const PycRef<ASTNode>& keys() const { return m_keys; }
    const values_t& values() const { return m_values; }

private:
    PycRef<ASTNode> m_keys;
    values_t m_values;
};


class ASTSubscr : public ASTNode {
public:
    ASTSubscr(PycRef<ASTNode> name, PycRef<ASTNode> key)
        : ASTNode(NODE_SUBSCR), m_name(std::move(name)), m_key(std::move(key)) { }

    PycRef<ASTNode> name() const { return m_name; }
    PycRef<ASTNode> key() const { return m_key; }

private:
    PycRef<ASTNode> m_name;
    PycRef<ASTNode> m_key;
};


class ASTPrint : public ASTNode {
public:
    typedef std::list<PycRef<ASTNode>> values_t;

    ASTPrint(PycRef<ASTNode> value, PycRef<ASTNode> stream = {})
        : ASTNode(NODE_PRINT), m_stream(std::move(stream)), m_eol()
    {
        if (value != nullptr)
            m_values.emplace_back(std::move(value));
        else
            m_eol = true;
    }

    values_t values() const { return m_values; }
    PycRef<ASTNode> stream() const { return m_stream; }
    bool eol() const { return m_eol; }

    void add(PycRef<ASTNode> value) { m_values.emplace_back(std::move(value)); }
    void setEol(bool eol) { m_eol = eol; }

private:
    values_t m_values;
    PycRef<ASTNode> m_stream;
    bool m_eol;
};


class ASTConvert : public ASTNode {
public:
    ASTConvert(PycRef<ASTNode> name)
        : ASTNode(NODE_CONVERT), m_name(std::move(name)) { }

    PycRef<ASTNode> name() const { return m_name; }

private:
    PycRef<ASTNode> m_name;
};


class ASTKeyword : public ASTNode {
public:
    enum Word {
        KW_PASS, KW_BREAK, KW_CONTINUE
    };

    ASTKeyword(Word key) : ASTNode(NODE_KEYWORD), m_key(key) { }

    Word key() const { return m_key; }
    const char* word_str() const;

private:
    Word m_key;
};


class ASTRaise : public ASTNode {
public:
    typedef std::list<PycRef<ASTNode>> param_t;

    ASTRaise(param_t params) : ASTNode(NODE_RAISE), m_params(std::move(params)) { }

    const param_t& params() const { return m_params; }

private:
    param_t m_params;
};


class ASTExec : public ASTNode {
public:
    ASTExec(PycRef<ASTNode> stmt, PycRef<ASTNode> glob, PycRef<ASTNode> loc)
        : ASTNode(NODE_EXEC), m_stmt(std::move(stmt)), m_glob(std::move(glob)),
          m_loc(std::move(loc)) { }

    PycRef<ASTNode> statement() const { return m_stmt; }
    PycRef<ASTNode> globals() const { return m_glob; }
    PycRef<ASTNode> locals() const { return m_loc; }

private:
    PycRef<ASTNode> m_stmt;
    PycRef<ASTNode> m_glob;
    PycRef<ASTNode> m_loc;
};


class ASTBlock : public ASTNode {
public:
    typedef std::list<PycRef<ASTNode>> list_t;

    enum BlkType {
        BLK_MAIN, BLK_IF, BLK_ELSE, BLK_ELIF, BLK_TRY,
        BLK_CONTAINER, BLK_EXCEPT, BLK_FINALLY,
        BLK_WHILE, BLK_FOR, BLK_WITH
    };

    ASTBlock(BlkType blktype, int end = 0, int inited = 0)
        : ASTNode(NODE_BLOCK), m_blktype(blktype), m_end(end), m_inited(inited) { }

    BlkType blktype() const { return m_blktype; }
    int end() const { return m_end; }
    const list_t& nodes() const { return m_nodes; }
    list_t::size_type size() const { return m_nodes.size(); }
    void removeFirst();
    void removeLast();
    void append(PycRef<ASTNode> node) { m_nodes.emplace_back(std::move(node)); }
    const char* type_str() const;

    virtual int inited() const { return m_inited; }
    virtual void init() { m_inited = 1; }
    virtual void init(int init) { m_inited = init; }

    void setEnd(int end) { m_end = end; }

private:
    BlkType m_blktype;
    int m_end;
    list_t m_nodes;

protected:
    int m_inited;   /* Is the block's definition "complete" */
};


class ASTCondBlock : public ASTBlock {
public:
    enum InitCond {
        UNINITED, POPPED, PRE_POPPED
    };

    ASTCondBlock(ASTBlock::BlkType blktype, int end, PycRef<ASTNode> cond,
                 bool negative = false)
        : ASTBlock(blktype, end), m_cond(std::move(cond)), m_negative(negative) { }

    PycRef<ASTNode> cond() const { return m_cond; }
    bool negative() const { return m_negative; }

private:
    PycRef<ASTNode> m_cond;
    bool m_negative;
};


class ASTIterBlock : public ASTBlock {
public:
    ASTIterBlock(ASTBlock::BlkType blktype, int end, PycRef<ASTNode> iter)
        : ASTBlock(blktype, end), m_iter(std::move(iter)), m_idx(), m_comp() { }

    PycRef<ASTNode> iter() const { return m_iter; }
    PycRef<ASTNode> index() const { return m_idx; }
    PycRef<ASTNode> condition() const { return m_cond; }
    bool isComprehension() const { return m_comp; }

    void setIndex(PycRef<ASTNode> idx) { m_idx = std::move(idx); init(); }
    void setCondition(PycRef<ASTNode> cond) { m_cond = std::move(cond); }
    void setComprehension(bool comp) { m_comp = comp; }

private:
    PycRef<ASTNode> m_iter;
    PycRef<ASTNode> m_idx;
    PycRef<ASTNode> m_cond;
    bool m_comp;
};

class ASTContainerBlock : public ASTBlock {
public:
    ASTContainerBlock(int finally, int except = 0)
        : ASTBlock(ASTBlock::BLK_CONTAINER, 0), m_finally(finally), m_except(except) { }

    bool hasFinally() const { return m_finally != 0; }
    bool hasExcept() const { return m_except != 0; }
    int finally() const { return m_finally; }
    int except() const { return m_except; }

    void setExcept(int except) { m_except = except; }

private:
    int m_finally;
    int m_except;
};

class ASTWithBlock : public ASTBlock {
public:
    ASTWithBlock(int end)
        : ASTBlock(ASTBlock::BLK_WITH, end) { }

    PycRef<ASTNode> expr() const { return m_expr; }
    PycRef<ASTNode> var() const { return m_var; }

    void setExpr(PycRef<ASTNode> expr) { m_expr = std::move(expr); init(); }
    void setVar(PycRef<ASTNode> var) { m_var = std::move(var); }

private:
    PycRef<ASTNode> m_expr;
    PycRef<ASTNode> m_var;      // optional value
};

class ASTComprehension : public ASTNode {
public:
    typedef std::list<PycRef<ASTIterBlock>> generator_t;

    ASTComprehension(PycRef<ASTNode> result)
        : ASTNode(NODE_COMPREHENSION), m_result(std::move(result)) { }

    PycRef<ASTNode> result() const { return m_result; }
    generator_t generators() const { return m_generators; }

    void addGenerator(PycRef<ASTIterBlock> gen) {
        m_generators.emplace_front(std::move(gen));
    }

private:
    PycRef<ASTNode> m_result;
    generator_t m_generators;

};

class ASTLoadBuildClass : public ASTNode {
public:
    ASTLoadBuildClass(PycRef<PycObject> obj)
        : ASTNode(NODE_LOADBUILDCLASS), m_obj(std::move(obj)) { }

    PycRef<PycObject> object() const { return m_obj; }

private:
    PycRef<PycObject> m_obj;
};

class ASTAwaitable : public ASTNode {
public:
    ASTAwaitable(PycRef<ASTNode> expr)
        : ASTNode(NODE_AWAITABLE), m_expr(std::move(expr)) { }

    PycRef<ASTNode> expression() const { return m_expr; }

private:
    PycRef<ASTNode> m_expr;
};

class ASTFormattedValue : public ASTNode {
public:
    enum ConversionFlag {
        NONE = 0,
        STR = 1,
        REPR = 2,
        ASCII = 3,
        FMTSPEC = 4
    };

    ASTFormattedValue(PycRef<ASTNode> val, ConversionFlag conversion,
                      PycRef<ASTNode> format_spec)
        : ASTNode(NODE_FORMATTEDVALUE),
          m_val(std::move(val)),
          m_conversion(conversion),
          m_format_spec(std::move(format_spec))
    { }

    PycRef<ASTNode> val() const { return m_val; }
    ConversionFlag conversion() const { return m_conversion; }
    PycRef<ASTNode> format_spec() const { return m_format_spec; }

private:
    PycRef<ASTNode> m_val;
    ConversionFlag m_conversion;
    PycRef<ASTNode> m_format_spec;
};

// Same as ASTList
class ASTJoinedStr : public ASTNode {
public:
    typedef std::list<PycRef<ASTNode>> value_t;

    ASTJoinedStr(value_t values)
        : ASTNode(NODE_JOINEDSTR), m_values(std::move(values)) { }

    const value_t& values() const { return m_values; }

private:
    value_t m_values;
};

#endif<|MERGE_RESOLUTION|>--- conflicted
+++ resolved
@@ -15,11 +15,7 @@
         NODE_TUPLE, NODE_LIST, NODE_MAP, NODE_SUBSCR, NODE_PRINT,
         NODE_CONVERT, NODE_KEYWORD, NODE_RAISE, NODE_EXEC, NODE_BLOCK,
         NODE_COMPREHENSION, NODE_LOADBUILDCLASS, NODE_AWAITABLE,
-<<<<<<< HEAD
-        NODE_FORMATTEDVALUE, NODE_JOINEDSTR,
-=======
-        NODE_CONST_MAP,
->>>>>>> 50dea399
+        NODE_FORMATTEDVALUE, NODE_JOINEDSTR, NODE_CONST_MAP,
 
         // Empty node types
         NODE_LOCALS,
