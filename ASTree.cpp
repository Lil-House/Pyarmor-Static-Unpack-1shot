#include <cstring>
#include "ASTree.h"
#include "FastStack.h"
#include "pyc_numeric.h"
#include "bytecode.h"

// This must be a triple quote (''' or """), to handle interpolated string literals containing the opposite quote style.
// E.g. f'''{"interpolated "123' literal"}'''    -> valid.
// E.g. f"""{"interpolated "123' literal"}"""    -> valid.
// E.g. f'{"interpolated "123' literal"}'        -> invalid, unescaped quotes in literal.
// E.g. f'{"interpolated \"123\' literal"}'      -> invalid, f-string expression does not allow backslash.
// NOTE: Nested f-strings not supported.
#define F_STRING_QUOTE "'''"

/* Use this to determine if an error occurred (and therefore, if we should
 * avoid cleaning the output tree) */
static bool cleanBuild;

/* Use this to prevent printing return keywords and newlines in lambdas. */
static bool inLambda = false;

/* Use this to keep track of whether we need to print out any docstring and
 * the list of global variables that we are using (such as inside a function). */
static bool printDocstringAndGlobals = false;

/* Use this to keep track of whether we need to print a class or module docstring */
static bool printClassDocstring = true;

PycRef<ASTNode> BuildFromCode(PycRef<PycCode> code, PycModule* mod)
{
    PycBuffer source(code->code()->value(), code->code()->length());

    FastStack stack((mod->majorVer() == 1) ? 20 : code->stackSize());
    stackhist_t stack_hist;

    std::stack<PycRef<ASTBlock> > blocks;
    PycRef<ASTBlock> defblock = new ASTBlock(ASTBlock::BLK_MAIN);
    defblock->init();
    PycRef<ASTBlock> curblock = defblock;
    blocks.push(defblock);

    int opcode, operand;
    int curpos = 0;
    int pos = 0;
    int unpack = 0;
    bool else_pop = false;
    bool need_try = false;

    while (!source.atEof()) {
#if defined(BLOCK_DEBUG) || defined(STACK_DEBUG)
        fprintf(stderr, "%-7d", pos);
    #ifdef STACK_DEBUG
        fprintf(stderr, "%-5d", (unsigned int)stack_hist.size() + 1);
    #endif
    #ifdef BLOCK_DEBUG
        for (unsigned int i = 0; i < blocks.size(); i++)
            fprintf(stderr, "    ");
        fprintf(stderr, "%s (%d)", curblock->type_str(), curblock->end());
    #endif
        fprintf(stderr, "\n");
#endif

        curpos = pos;
        bc_next(source, mod, opcode, operand, pos);

        if (need_try && opcode != Pyc::SETUP_EXCEPT_A) {
            need_try = false;

            /* Store the current stack for the except/finally statement(s) */
            stack_hist.push(stack);
            PycRef<ASTBlock> tryblock = new ASTBlock(ASTBlock::BLK_TRY, curblock->end(), true);
            blocks.push(tryblock);
            curblock = blocks.top();
        } else if (else_pop
                && opcode != Pyc::JUMP_FORWARD_A
                && opcode != Pyc::JUMP_IF_FALSE_A
                && opcode != Pyc::JUMP_IF_FALSE_OR_POP_A
                && opcode != Pyc::POP_JUMP_IF_FALSE_A
                && opcode != Pyc::JUMP_IF_TRUE_A
                && opcode != Pyc::JUMP_IF_TRUE_OR_POP_A
                && opcode != Pyc::POP_JUMP_IF_TRUE_A
                && opcode != Pyc::POP_BLOCK) {
            else_pop = false;

            PycRef<ASTBlock> prev = curblock;
            while (prev->end() < pos
                    && prev->blktype() != ASTBlock::BLK_MAIN) {
                if (prev->blktype() != ASTBlock::BLK_CONTAINER) {
                    if (prev->end() == 0) {
                        break;
                    }

                    /* We want to keep the stack the same, but we need to pop
                     * a level off the history. */
                    //stack = stack_hist.top();
                    if (!stack_hist.empty())
                        stack_hist.pop();
                }
                blocks.pop();

                if (blocks.empty())
                    break;

                curblock = blocks.top();
                curblock->append(prev.cast<ASTNode>());

                prev = curblock;
            }
        }

        switch (opcode) {
        case Pyc::BINARY_ADD:
            {
                PycRef<ASTNode> right = stack.top();
                stack.pop();
                PycRef<ASTNode> left = stack.top();
                stack.pop();
                stack.push(new ASTBinary(left, right, ASTBinary::BIN_ADD));
            }
            break;
        case Pyc::BINARY_AND:
            {
                PycRef<ASTNode> right = stack.top();
                stack.pop();
                PycRef<ASTNode> left = stack.top();
                stack.pop();
                stack.push(new ASTBinary(left, right, ASTBinary::BIN_AND));
            }
            break;
        case Pyc::BINARY_DIVIDE:
            {
                PycRef<ASTNode> right = stack.top();
                stack.pop();
                PycRef<ASTNode> left = stack.top();
                stack.pop();
                stack.push(new ASTBinary(left, right, ASTBinary::BIN_DIVIDE));
            }
            break;
        case Pyc::BINARY_FLOOR_DIVIDE:
            {
                PycRef<ASTNode> right = stack.top();
                stack.pop();
                PycRef<ASTNode> left = stack.top();
                stack.pop();
                stack.push(new ASTBinary(left, right, ASTBinary::BIN_FLOOR));
            }
            break;
        case Pyc::BINARY_LSHIFT:
            {
                PycRef<ASTNode> right = stack.top();
                stack.pop();
                PycRef<ASTNode> left = stack.top();
                stack.pop();
                stack.push(new ASTBinary(left, right, ASTBinary::BIN_LSHIFT));
            }
            break;
        case Pyc::BINARY_MODULO:
            {
                PycRef<ASTNode> right = stack.top();
                stack.pop();
                PycRef<ASTNode> left = stack.top();
                stack.pop();
                stack.push(new ASTBinary(left, right, ASTBinary::BIN_MODULO));
            }
            break;
        case Pyc::BINARY_MULTIPLY:
            {
                PycRef<ASTNode> right = stack.top();
                stack.pop();
                PycRef<ASTNode> left = stack.top();
                stack.pop();
                stack.push(new ASTBinary(left, right, ASTBinary::BIN_MULTIPLY));
            }
            break;
        case Pyc::BINARY_OR:
            {
                PycRef<ASTNode> right = stack.top();
                stack.pop();
                PycRef<ASTNode> left = stack.top();
                stack.pop();
                stack.push(new ASTBinary(left, right, ASTBinary::BIN_OR));
            }
            break;
        case Pyc::BINARY_POWER:
            {
                PycRef<ASTNode> right = stack.top();
                stack.pop();
                PycRef<ASTNode> left = stack.top();
                stack.pop();
                stack.push(new ASTBinary(left, right, ASTBinary::BIN_POWER));
            }
            break;
        case Pyc::BINARY_RSHIFT:
            {
                PycRef<ASTNode> right = stack.top();
                stack.pop();
                PycRef<ASTNode> left = stack.top();
                stack.pop();
                stack.push(new ASTBinary(left, right, ASTBinary::BIN_RSHIFT));
            }
            break;
        case Pyc::BINARY_SUBSCR:
            {
                PycRef<ASTNode> subscr = stack.top();
                stack.pop();
                PycRef<ASTNode> src = stack.top();
                stack.pop();
                stack.push(new ASTSubscr(src, subscr));
            }
            break;
        case Pyc::BINARY_SUBTRACT:
            {
                PycRef<ASTNode> right = stack.top();
                stack.pop();
                PycRef<ASTNode> left = stack.top();
                stack.pop();
                stack.push(new ASTBinary(left, right, ASTBinary::BIN_SUBTRACT));
            }
            break;
        case Pyc::BINARY_TRUE_DIVIDE:
            {
                PycRef<ASTNode> right = stack.top();
                stack.pop();
                PycRef<ASTNode> left = stack.top();
                stack.pop();
                stack.push(new ASTBinary(left, right, ASTBinary::BIN_DIVIDE));
            }
            break;
        case Pyc::BINARY_XOR:
            {
                PycRef<ASTNode> right = stack.top();
                stack.pop();
                PycRef<ASTNode> left = stack.top();
                stack.pop();
                stack.push(new ASTBinary(left, right, ASTBinary::BIN_XOR));
            }
            break;
        case Pyc::BINARY_MATRIX_MULTIPLY:
            {
                PycRef<ASTNode> right = stack.top();
                stack.pop();
                PycRef<ASTNode> left = stack.top();
                stack.pop();
                stack.push(new ASTBinary(left, right, ASTBinary::BIN_MAT_MULTIPLY));
            }
            break;
        case Pyc::BREAK_LOOP:
            curblock->append(new ASTKeyword(ASTKeyword::KW_BREAK));
            break;
        case Pyc::BUILD_CLASS:
            {
                PycRef<ASTNode> class_code = stack.top();
                stack.pop();
                PycRef<ASTNode> bases = stack.top();
                stack.pop();
                PycRef<ASTNode> name = stack.top();
                stack.pop();
                stack.push(new ASTClass(class_code, bases, name));
            }
            break;
        case Pyc::BUILD_FUNCTION:
            {
                PycRef<ASTNode> fun_code = stack.top();
                stack.pop();
                stack.push(new ASTFunction(fun_code, {}, {}));
            }
            break;
        case Pyc::BUILD_LIST_A:
            {
                ASTList::value_t values;
                for (int i=0; i<operand; i++) {
                    values.push_front(stack.top());
                    stack.pop();
                }
                stack.push(new ASTList(values));
            }
            break;
        case Pyc::BUILD_MAP_A:
            if (mod->verCompare(3, 5) >= 0) {
                auto map = new ASTMap;
                for (int i=0; i<operand; ++i) {
                    PycRef<ASTNode> value = stack.top();
                    stack.pop();
                    PycRef<ASTNode> key = stack.top();
                    stack.pop();
                    map->add(key, value);
                }
                stack.push(map);
            } else {
                stack.push(new ASTMap());
            }
            break;
        case Pyc::BUILD_CONST_KEY_MAP_A:
            // Top of stack will be a tuple of keys.
            // Values will start at TOS - 1.
            {
                PycRef<ASTNode> keys = stack.top();
                stack.pop();

                ASTConstMap::values_t values;
                values.reserve(operand);
                for (int i = 0; i < operand; ++i) {
                    PycRef<ASTNode> value = stack.top();
                    stack.pop();
                    values.push_back(value);
                }

                stack.push(new ASTConstMap(keys, values));
            }
            break;
        case Pyc::STORE_MAP:
            {
                PycRef<ASTNode> key = stack.top();
                stack.pop();
                PycRef<ASTNode> value = stack.top();
                stack.pop();
                PycRef<ASTMap> map = stack.top().cast<ASTMap>();
                map->add(key, value);
            }
            break;
        case Pyc::BUILD_SLICE_A:
            {
                if (operand == 2) {
                    PycRef<ASTNode> end = stack.top();
                    stack.pop();
                    PycRef<ASTNode> start = stack.top();
                    stack.pop();

                    if (start.type() == ASTNode::NODE_OBJECT
                            && start.cast<ASTObject>()->object() == Pyc_None) {
                        start = NULL;
                    }

                    if (end.type() == ASTNode::NODE_OBJECT
                            && end.cast<ASTObject>()->object() == Pyc_None) {
                        end = NULL;
                    }

                    if (start == NULL && end == NULL) {
                        stack.push(new ASTSlice(ASTSlice::SLICE0));
                    } else if (start == NULL) {
                        stack.push(new ASTSlice(ASTSlice::SLICE2, start, end));
                    } else if (end == NULL) {
                        stack.push(new ASTSlice(ASTSlice::SLICE1, start, end));
                    } else {
                        stack.push(new ASTSlice(ASTSlice::SLICE3, start, end));
                    }
                } else if (operand == 3) {
                    PycRef<ASTNode> step = stack.top();
                    stack.pop();
                    PycRef<ASTNode> end = stack.top();
                    stack.pop();
                    PycRef<ASTNode> start = stack.top();
                    stack.pop();

                    if (start.type() == ASTNode::NODE_OBJECT
                            && start.cast<ASTObject>()->object() == Pyc_None) {
                        start = NULL;
                    }

                    if (end.type() == ASTNode::NODE_OBJECT
                            && end.cast<ASTObject>()->object() == Pyc_None) {
                        end = NULL;
                    }

                    if (step.type() == ASTNode::NODE_OBJECT
                            && step.cast<ASTObject>()->object() == Pyc_None) {
                        step = NULL;
                    }

                    /* We have to do this as a slice where one side is another slice */
                    /* [[a:b]:c] */

                    if (start == NULL && end == NULL) {
                        stack.push(new ASTSlice(ASTSlice::SLICE0));
                    } else if (start == NULL) {
                        stack.push(new ASTSlice(ASTSlice::SLICE2, start, end));
                    } else if (end == NULL) {
                        stack.push(new ASTSlice(ASTSlice::SLICE1, start, end));
                    } else {
                        stack.push(new ASTSlice(ASTSlice::SLICE3, start, end));
                    }

                    PycRef<ASTNode> lhs = stack.top();
                    stack.pop();

                    if (step == NULL) {
                        stack.push(new ASTSlice(ASTSlice::SLICE1, lhs, step));
                    } else {
                        stack.push(new ASTSlice(ASTSlice::SLICE3, lhs, step));
                    }
                }
            }
            break;
        case Pyc::BUILD_STRING_A:
            {
                // Nearly identical logic to BUILD_LIST
                ASTList::value_t values;
                for (int i = 0; i < operand; i++) {
                    values.push_front(stack.top());
                    stack.pop();
                }
                stack.push(new ASTJoinedStr(values));
            }
            break;
        case Pyc::BUILD_TUPLE_A:
            {
                ASTTuple::value_t values;
                values.resize(operand);
                for (int i=0; i<operand; i++) {
                    values[operand-i-1] = stack.top();
                    stack.pop();
                }
                stack.push(new ASTTuple(values));
            }
            break;
        case Pyc::CALL_FUNCTION_A:
            {
                int kwparams = (operand & 0xFF00) >> 8;
                int pparams = (operand & 0xFF);
                ASTCall::kwparam_t kwparamList;
                ASTCall::pparam_t pparamList;

                /* Test for the load build class function */
                stack_hist.push(stack);
                int basecnt = 0;
                ASTTuple::value_t bases;
                bases.resize(basecnt);
                PycRef<ASTNode> TOS = stack.top();
                int TOS_type = TOS.type();
                // bases are NODE_NAME at TOS
                while (TOS_type == ASTNode::NODE_NAME) {
                    bases.resize(basecnt + 1);
                    bases[basecnt] = TOS;
                    basecnt++;
                    stack.pop();
                    TOS = stack.top();
                    TOS_type = TOS.type();
                }
                // qualified name is PycString at TOS
                PycRef<ASTNode> name = stack.top();
                stack.pop();
                PycRef<ASTNode> function = stack.top();
                stack.pop();
                PycRef<ASTNode> loadbuild = stack.top();
                stack.pop();
                int loadbuild_type = loadbuild.type();
                if (loadbuild_type == ASTNode::NODE_LOADBUILDCLASS) {
                    PycRef<ASTNode> call = new ASTCall(function, pparamList, kwparamList);
                    stack.push(new ASTClass(call, new ASTTuple(bases), name));
                    stack_hist.pop();
                    break;
                }
                else
                {
                    stack = stack_hist.top();
                    stack_hist.pop();
                }

                for (int i=0; i<kwparams; i++) {
                    PycRef<ASTNode> val = stack.top();
                    stack.pop();
                    PycRef<ASTNode> key = stack.top();
                    stack.pop();
                    kwparamList.push_front(std::make_pair(key, val));
                }
                for (int i=0; i<pparams; i++) {
                    PycRef<ASTNode> param = stack.top();
                    stack.pop();
                    if (param.type() == ASTNode::NODE_FUNCTION) {
                        PycRef<ASTNode> fun_code = param.cast<ASTFunction>()->code();
                        PycRef<PycCode> code_src = fun_code.cast<ASTObject>()->object().cast<PycCode>();
                        PycRef<PycString> function_name = code_src->name();
                        if (function_name->isEqual("<lambda>")) {
                            pparamList.push_front(param);
                        } else {
                            // Decorator used
                            PycRef<ASTNode> decor_name = new ASTName(function_name);
                            curblock->append(new ASTStore(param, decor_name));

                            pparamList.push_front(decor_name);
                        }
                    } else {
                        pparamList.push_front(param);
                    }
                }
                PycRef<ASTNode> func = stack.top();
                stack.pop();
                stack.push(new ASTCall(func, pparamList, kwparamList));
            }
            break;
        case Pyc::CALL_FUNCTION_VAR_A:
            {
                PycRef<ASTNode> var = stack.top();
                stack.pop();
                int kwparams = (operand & 0xFF00) >> 8;
                int pparams = (operand & 0xFF);
                ASTCall::kwparam_t kwparamList;
                ASTCall::pparam_t pparamList;
                for (int i=0; i<kwparams; i++) {
                    PycRef<ASTNode> val = stack.top();
                    stack.pop();
                    PycRef<ASTNode> key = stack.top();
                    stack.pop();
                    kwparamList.push_front(std::make_pair(key, val));
                }
                for (int i=0; i<pparams; i++) {
                    pparamList.push_front(stack.top());
                    stack.pop();
                }
                PycRef<ASTNode> func = stack.top();
                stack.pop();

                PycRef<ASTNode> call = new ASTCall(func, pparamList, kwparamList);
                call.cast<ASTCall>()->setVar(var);
                stack.push(call);
            }
            break;
        case Pyc::CALL_FUNCTION_KW_A:
            {
                PycRef<ASTNode> kw = stack.top();
                stack.pop();
                int kwparams = (operand & 0xFF00) >> 8;
                int pparams = (operand & 0xFF);
                ASTCall::kwparam_t kwparamList;
                ASTCall::pparam_t pparamList;
                for (int i=0; i<kwparams; i++) {
                    PycRef<ASTNode> val = stack.top();
                    stack.pop();
                    PycRef<ASTNode> key = stack.top();
                    stack.pop();
                    kwparamList.push_front(std::make_pair(key, val));
                }
                for (int i=0; i<pparams; i++) {
                    pparamList.push_front(stack.top());
                    stack.pop();
                }
                PycRef<ASTNode> func = stack.top();
                stack.pop();

                PycRef<ASTNode> call = new ASTCall(func, pparamList, kwparamList);
                call.cast<ASTCall>()->setKW(kw);
                stack.push(call);
            }
            break;
        case Pyc::CALL_FUNCTION_VAR_KW_A:
            {
                PycRef<ASTNode> kw = stack.top();
                stack.pop();
                PycRef<ASTNode> var = stack.top();
                stack.pop();
                int kwparams = (operand & 0xFF00) >> 8;
                int pparams = (operand & 0xFF);
                ASTCall::kwparam_t kwparamList;
                ASTCall::pparam_t pparamList;
                for (int i=0; i<kwparams; i++) {
                    PycRef<ASTNode> val = stack.top();
                    stack.pop();
                    PycRef<ASTNode> key = stack.top();
                    stack.pop();
                    kwparamList.push_front(std::make_pair(key, val));
                }
                for (int i=0; i<pparams; i++) {
                    pparamList.push_front(stack.top());
                    stack.pop();
                }
                PycRef<ASTNode> func = stack.top();
                stack.pop();

                PycRef<ASTNode> call = new ASTCall(func, pparamList, kwparamList);
                call.cast<ASTCall>()->setKW(kw);
                call.cast<ASTCall>()->setVar(var);
                stack.push(call);
            }
            break;
        case Pyc::CONTINUE_LOOP_A:
            curblock->append(new ASTKeyword(ASTKeyword::KW_CONTINUE));
            break;
        case Pyc::COMPARE_OP_A:
            {
                PycRef<ASTNode> right = stack.top();
                stack.pop();
                PycRef<ASTNode> left = stack.top();
                stack.pop();
                stack.push(new ASTCompare(left, right, operand));
            }
            break;
        case Pyc::DELETE_ATTR_A:
            {
                PycRef<ASTNode> name = stack.top();
                stack.pop();
                curblock->append(new ASTDelete(new ASTBinary(name, new ASTName(code->getName(operand)), ASTBinary::BIN_ATTR)));
            }
            break;
        case Pyc::DELETE_GLOBAL_A:
            code->markGlobal(code->getName(operand));
            /* Fall through */
        case Pyc::DELETE_NAME_A:
            {
                PycRef<PycString> varname = code->getName(operand);

                if (varname->length() >= 2 && varname->value()[0] == '_'
                        && varname->value()[1] == '[') {
                    /* Don't show deletes that are a result of list comps. */
                    break;
                }

                PycRef<ASTNode> name = new ASTName(varname);
                curblock->append(new ASTDelete(name));
            }
            break;
        case Pyc::DELETE_FAST_A:
            {
                PycRef<ASTNode> name;

                if (mod->verCompare(1, 3) < 0)
                    name = new ASTName(code->getName(operand));
                else
                    name = new ASTName(code->getVarName(operand));

                if (name.cast<ASTName>()->name()->value()[0] == '_'
                        && name.cast<ASTName>()->name()->value()[1] == '[') {
                    /* Don't show deletes that are a result of list comps. */
                    break;
                }

                curblock->append(new ASTDelete(name));
            }
            break;
        case Pyc::DELETE_SLICE_0:
            {
                PycRef<ASTNode> name = stack.top();
                stack.pop();

                curblock->append(new ASTDelete(new ASTSubscr(name, new ASTSlice(ASTSlice::SLICE0))));
            }
            break;
        case Pyc::DELETE_SLICE_1:
            {
                PycRef<ASTNode> upper = stack.top();
                stack.pop();
                PycRef<ASTNode> name = stack.top();
                stack.pop();

                curblock->append(new ASTDelete(new ASTSubscr(name, new ASTSlice(ASTSlice::SLICE1, upper))));
            }
            break;
        case Pyc::DELETE_SLICE_2:
            {
                PycRef<ASTNode> lower = stack.top();
                stack.pop();
                PycRef<ASTNode> name = stack.top();
                stack.pop();

                curblock->append(new ASTDelete(new ASTSubscr(name, new ASTSlice(ASTSlice::SLICE2, NULL, lower))));
            }
            break;
        case Pyc::DELETE_SLICE_3:
            {
                PycRef<ASTNode> lower = stack.top();
                stack.pop();
                PycRef<ASTNode> upper = stack.top();
                stack.pop();
                PycRef<ASTNode> name = stack.top();
                stack.pop();

                curblock->append(new ASTDelete(new ASTSubscr(name, new ASTSlice(ASTSlice::SLICE3, upper, lower))));
            }
            break;
        case Pyc::DELETE_SUBSCR:
            {
                PycRef<ASTNode> key = stack.top();
                stack.pop();
                PycRef<ASTNode> name = stack.top();
                stack.pop();

                curblock->append(new ASTDelete(new ASTSubscr(name, key)));
            }
            break;
        case Pyc::DUP_TOP:
            stack.push(stack.top());
            break;
        case Pyc::DUP_TOP_TWO:
            {
                PycRef<ASTNode> first = stack.top();
                stack.pop();
                PycRef<ASTNode> second = stack.top();

                stack.push(first);
                stack.push(second);
                stack.push(first);
            }
            break;
        case Pyc::DUP_TOPX_A:
            {
                std::stack<PycRef<ASTNode> > first;
                std::stack<PycRef<ASTNode> > second;

                for (int i = 0; i < operand; i++) {
                    PycRef<ASTNode> node = stack.top();
                    stack.pop();
                    first.push(node);
                    second.push(node);
                }

                while (first.size()) {
                    stack.push(first.top());
                    first.pop();
                }

                while (second.size()) {
                    stack.push(second.top());
                    second.pop();
                }
            }
            break;
        case Pyc::END_FINALLY:
            {
                bool isFinally = false;
                if (curblock->blktype() == ASTBlock::BLK_FINALLY) {
                    PycRef<ASTBlock> final = curblock;
                    blocks.pop();

                    stack = stack_hist.top();
                    stack_hist.pop();

                    curblock = blocks.top();
                    curblock->append(final.cast<ASTNode>());
                    isFinally = true;
                }
                else if (curblock->blktype() == ASTBlock::BLK_EXCEPT) {
                    blocks.pop();
                    PycRef<ASTBlock> prev = curblock;

                    bool isAsyncFor = false;
                    if (blocks.top()->blktype() == ASTBlock::BLK_CONTAINER)
                    {
                        auto container = blocks.top();
                        blocks.pop();
                        auto asyncForBlock = blocks.top();
                        isAsyncFor = asyncForBlock->blktype() == ASTBlock::BLK_ASYNCFOR;
                        if (isAsyncFor)
                        {
                            auto tryBlock = container->nodes().front().cast<ASTBlock>();
                            if (!tryBlock->nodes().empty() && tryBlock->blktype() == ASTBlock::BLK_TRY)
                            {
                                auto store = tryBlock->nodes().front().cast<ASTStore>();
                                if (store) 
                                {
                                    asyncForBlock.cast<ASTIterBlock>()->setIndex(store->dest());
                                }
                            }
                        
                            curblock = blocks.top();
                            stack = stack_hist.top();
                            stack_hist.pop();

                            if (!curblock->inited())
                                fprintf(stderr, "Error when decompiling 'async for'.\n");
                        }
                        else
                        {
                            blocks.push(container);
                        }
                    }

                    if (!isAsyncFor) {
                        if (curblock->size() != 0) {
                            blocks.top()->append(curblock.cast<ASTNode>());
                        }

                        curblock = blocks.top();

                        /* Turn it into an else statement. */
                        if (curblock->end() != pos || curblock.cast<ASTContainerBlock>()->hasFinally()) {
                            PycRef<ASTBlock> elseblk = new ASTBlock(ASTBlock::BLK_ELSE, prev->end());
                            elseblk->init();
                            blocks.push(elseblk);
                            curblock = blocks.top();
                        }
                        else {
                            stack = stack_hist.top();
                            stack_hist.pop();
                        }
                    }
                }

                if (curblock->blktype() == ASTBlock::BLK_CONTAINER) {
                    /* This marks the end of the except block(s). */
                    PycRef<ASTContainerBlock> cont = curblock.cast<ASTContainerBlock>();
                    if (!cont->hasFinally() || isFinally) {
                        /* If there's no finally block, pop the container. */
                        blocks.pop();
                        curblock = blocks.top();
                        curblock->append(cont.cast<ASTNode>());
                    }
                }
            }
            break;
        case Pyc::EXEC_STMT:
            {
                PycRef<ASTNode> loc = stack.top();
                stack.pop();
                PycRef<ASTNode> glob = stack.top();
                stack.pop();
                PycRef<ASTNode> stmt = stack.top();
                stack.pop();

                curblock->append(new ASTExec(stmt, glob, loc));
            }
            break;
        case Pyc::FOR_ITER_A:
            {
                PycRef<ASTNode> iter = stack.top(); // Iterable
                stack.pop();
                /* Pop it? Don't pop it? */

                bool comprehension = false;
                PycRef<ASTBlock> top = blocks.top();
                if (top->blktype() == ASTBlock::BLK_WHILE) {
                    blocks.pop();
                } else {
                    comprehension = true;
                }
                PycRef<ASTIterBlock> forblk = new ASTIterBlock(ASTBlock::BLK_FOR, top->end(), iter);
                forblk->setComprehension(comprehension);
                blocks.push(forblk.cast<ASTBlock>());
                curblock = blocks.top();

                stack.push(NULL);
            }
            break;
        case Pyc::FOR_LOOP_A:
            {
                PycRef<ASTNode> curidx = stack.top(); // Current index
                stack.pop();
                PycRef<ASTNode> iter = stack.top(); // Iterable
                stack.pop();

                bool comprehension = false;
                PycRef<ASTBlock> top = blocks.top();
                if (top->blktype() == ASTBlock::BLK_WHILE) {
                    blocks.pop();
                } else {
                    comprehension = true;
                }
                PycRef<ASTIterBlock> forblk = new ASTIterBlock(ASTBlock::BLK_FOR, top->end(), iter);
                forblk->setComprehension(comprehension);
                blocks.push(forblk.cast<ASTBlock>());
                curblock = blocks.top();

                /* Python Docs say:
                      "push the sequence, the incremented counter,
                       and the current item onto the stack." */
                stack.push(iter);
                stack.push(curidx);
                stack.push(NULL); // We can totally hack this >_>
            }
            break;
<<<<<<< HEAD
        case Pyc::GET_AITER:
            {
                // Logic very similar to FOR_ITER_A
                PycRef<ASTNode> iter = stack.top(); // Iterable
                stack.pop();

                PycRef<ASTBlock> top = blocks.top();
                if (top->blktype() == ASTBlock::BLK_WHILE) {
                    blocks.pop();
                }
                else {
                     fprintf(stderr, "Unsupported use of GET_AITER outside of SETUP_LOOP\n");
                }
                PycRef<ASTIterBlock> forblk = new ASTIterBlock(ASTBlock::BLK_ASYNCFOR, top->end(), iter);
                blocks.push(forblk.cast<ASTBlock>());
                curblock = blocks.top();

                stack.push(NULL);
            }
            break;
        case Pyc::GET_ANEXT:
            break;
=======
        case Pyc::FORMAT_VALUE_A:
            {
                auto conversion_flag = static_cast<ASTFormattedValue::ConversionFlag>(operand);
                switch (conversion_flag) {
                case ASTFormattedValue::ConversionFlag::NONE:
                case ASTFormattedValue::ConversionFlag::STR:
                case ASTFormattedValue::ConversionFlag::REPR:
                case ASTFormattedValue::ConversionFlag::ASCII:
                    {
                        auto val = stack.top();
                        stack.pop();
                        stack.push(new ASTFormattedValue(val, conversion_flag, nullptr));
                    }
                    break;
                case ASTFormattedValue::ConversionFlag::FMTSPEC:
                    {
                        auto format_spec = stack.top();
                        stack.pop();
                        auto val = stack.top();
                        stack.pop();
                        stack.push(new ASTFormattedValue(val, conversion_flag, format_spec));
                    }
                    break;
                default:
                    fprintf(stderr, "Unsupported FORMAT_VALUE_A conversion flag: %d\n", operand);
                }
            }
            break;
>>>>>>> d3a46f71
        case Pyc::GET_AWAITABLE:
            {
                PycRef<ASTNode> object = stack.top();
                stack.pop();
                stack.push(new ASTAwaitable(object));
            }
            break;
        case Pyc::GET_ITER:
            /* We just entirely ignore this */
            break;
        case Pyc::IMPORT_NAME_A:
            if (mod->majorVer() == 1) {
                stack.push(new ASTImport(new ASTName(code->getName(operand)), NULL));
            } else {
                PycRef<ASTNode> fromlist = stack.top();
                stack.pop();
                if (mod->verCompare(2, 5) >= 0)
                    stack.pop();    // Level -- we don't care
                stack.push(new ASTImport(new ASTName(code->getName(operand)), fromlist));
            }
            break;
        case Pyc::IMPORT_FROM_A:
            stack.push(new ASTName(code->getName(operand)));
            break;
        case Pyc::IMPORT_STAR:
            {
                PycRef<ASTNode> import = stack.top();
                stack.pop();
                curblock->append(new ASTStore(import, NULL));
            }
            break;
        case Pyc::INPLACE_ADD:
            {
                PycRef<ASTNode> right = stack.top();
                stack.pop();
                PycRef<ASTNode> src = stack.top();
                stack.pop();
                stack.push(new ASTBinary(src, right, ASTBinary::BIN_IP_ADD));
            }
            break;
        case Pyc::INPLACE_AND:
            {
                PycRef<ASTNode> right = stack.top();
                stack.pop();
                PycRef<ASTNode> left = stack.top();
                stack.pop();
                stack.push(new ASTBinary(left, right, ASTBinary::BIN_IP_AND));
            }
            break;
        case Pyc::INPLACE_DIVIDE:
            {
                PycRef<ASTNode> right = stack.top();
                stack.pop();
                PycRef<ASTNode> src = stack.top();
                stack.pop();
                stack.push(new ASTBinary(src, right, ASTBinary::BIN_IP_DIVIDE));
            }
            break;
        case Pyc::INPLACE_FLOOR_DIVIDE:
            {
                PycRef<ASTNode> right = stack.top();
                stack.pop();
                PycRef<ASTNode> left = stack.top();
                stack.pop();
                stack.push(new ASTBinary(left, right, ASTBinary::BIN_IP_FLOOR));
            }
            break;
        case Pyc::INPLACE_LSHIFT:
            {
                PycRef<ASTNode> right = stack.top();
                stack.pop();
                PycRef<ASTNode> left = stack.top();
                stack.pop();
                stack.push(new ASTBinary(left, right, ASTBinary::BIN_IP_LSHIFT));
            }
            break;
        case Pyc::INPLACE_MODULO:
            {
                PycRef<ASTNode> right = stack.top();
                stack.pop();
                PycRef<ASTNode> left = stack.top();
                stack.pop();
                stack.push(new ASTBinary(left, right, ASTBinary::BIN_IP_MODULO));
            }
            break;
        case Pyc::INPLACE_MULTIPLY:
            {
                PycRef<ASTNode> right = stack.top();
                stack.pop();
                PycRef<ASTNode> src = stack.top();
                stack.pop();
                stack.push(new ASTBinary(src, right, ASTBinary::BIN_IP_MULTIPLY));
            }
            break;
        case Pyc::INPLACE_OR:
            {
                PycRef<ASTNode> right = stack.top();
                stack.pop();
                PycRef<ASTNode> left = stack.top();
                stack.pop();
                stack.push(new ASTBinary(left, right, ASTBinary::BIN_IP_OR));
            }
            break;
        case Pyc::INPLACE_POWER:
            {
                PycRef<ASTNode> right = stack.top();
                stack.pop();
                PycRef<ASTNode> left = stack.top();
                stack.pop();
                stack.push(new ASTBinary(left, right, ASTBinary::BIN_IP_POWER));
            }
            break;
        case Pyc::INPLACE_RSHIFT:
            {
                PycRef<ASTNode> right = stack.top();
                stack.pop();
                PycRef<ASTNode> left = stack.top();
                stack.pop();
                stack.push(new ASTBinary(left, right, ASTBinary::BIN_IP_RSHIFT));
            }
            break;
        case Pyc::INPLACE_SUBTRACT:
            {
                PycRef<ASTNode> right = stack.top();
                stack.pop();
                PycRef<ASTNode> src = stack.top();
                stack.pop();
                stack.push(new ASTBinary(src, right, ASTBinary::BIN_IP_SUBTRACT));
            }
            break;
        case Pyc::INPLACE_TRUE_DIVIDE:
            {
                PycRef<ASTNode> right = stack.top();
                stack.pop();
                PycRef<ASTNode> left = stack.top();
                stack.pop();
                stack.push(new ASTBinary(left, right, ASTBinary::BIN_IP_DIVIDE));
            }
            break;
        case Pyc::INPLACE_XOR:
            {
                PycRef<ASTNode> right = stack.top();
                stack.pop();
                PycRef<ASTNode> left = stack.top();
                stack.pop();
                stack.push(new ASTBinary(left, right, ASTBinary::BIN_IP_XOR));
            }
            break;
        case Pyc::INPLACE_MATRIX_MULTIPLY:
            {
                PycRef<ASTNode> right = stack.top();
                stack.pop();
                PycRef<ASTNode> left = stack.top();
                stack.pop();
                stack.push(new ASTBinary(left, right, ASTBinary::BIN_IP_MAT_MULTIPLY));
            }
            break;
        case Pyc::JUMP_IF_FALSE_A:
        case Pyc::JUMP_IF_TRUE_A:
        case Pyc::JUMP_IF_FALSE_OR_POP_A:
        case Pyc::JUMP_IF_TRUE_OR_POP_A:
        case Pyc::POP_JUMP_IF_FALSE_A:
        case Pyc::POP_JUMP_IF_TRUE_A:
            {
                PycRef<ASTNode> cond = stack.top();
                PycRef<ASTCondBlock> ifblk;
                int popped = ASTCondBlock::UNINITED;

                if (opcode == Pyc::POP_JUMP_IF_FALSE_A
                        || opcode == Pyc::POP_JUMP_IF_TRUE_A) {
                    /* Pop condition before the jump */
                    stack.pop();
                    popped = ASTCondBlock::PRE_POPPED;
                }

                /* Store the current stack for the else statement(s) */
                stack_hist.push(stack);

                if (opcode == Pyc::JUMP_IF_FALSE_OR_POP_A
                        || opcode == Pyc::JUMP_IF_TRUE_OR_POP_A) {
                    /* Pop condition only if condition is met */
                    stack.pop();
                    popped = ASTCondBlock::POPPED;
                }

                /* "Jump if true" means "Jump if not false" */
                bool neg = opcode == Pyc::JUMP_IF_TRUE_A
                        || opcode == Pyc::JUMP_IF_TRUE_OR_POP_A
                        || opcode == Pyc::POP_JUMP_IF_TRUE_A;

                int offs = operand;
                if (opcode == Pyc::JUMP_IF_FALSE_A
                        || opcode == Pyc::JUMP_IF_TRUE_A) {
                    /* Offset is relative in these cases */
                    offs = pos + operand;
                }

                if (cond.type() == ASTNode::NODE_COMPARE
                        && cond.cast<ASTCompare>()->op() == ASTCompare::CMP_EXCEPTION) {
                    if (curblock->blktype() == ASTBlock::BLK_EXCEPT
                            && curblock.cast<ASTCondBlock>()->cond() == NULL) {
                        blocks.pop();
                        curblock = blocks.top();

                        stack_hist.pop();
                    }
                    ifblk = new ASTCondBlock(ASTBlock::BLK_EXCEPT, offs, cond.cast<ASTCompare>()->right(), false);
                } else if (curblock->blktype() == ASTBlock::BLK_ELSE
                           && curblock->size() == 0) {
                    /* Collapse into elif statement */
                    blocks.pop();
                    stack = stack_hist.top();
                    stack_hist.pop();
                    ifblk = new ASTCondBlock(ASTBlock::BLK_ELIF, offs, cond, neg);
                } else if (curblock->size() == 0 && !curblock->inited()
                           && curblock->blktype() == ASTBlock::BLK_WHILE) {
                    /* The condition for a while loop */
                    PycRef<ASTBlock> top = blocks.top();
                    blocks.pop();
                    ifblk = new ASTCondBlock(top->blktype(), offs, cond, neg);

                    /* We don't store the stack for loops! Pop it! */
                    stack_hist.pop();
                } else if (curblock->size() == 0 && curblock->end() <= offs
                           && (curblock->blktype() == ASTBlock::BLK_IF
                           || curblock->blktype() == ASTBlock::BLK_ELIF
                           || curblock->blktype() == ASTBlock::BLK_WHILE)) {
                    PycRef<ASTNode> newcond;
                    PycRef<ASTCondBlock> top = curblock.cast<ASTCondBlock>();
                    PycRef<ASTNode> cond1 = top->cond();
                    blocks.pop();

                    if (curblock->blktype() == ASTBlock::BLK_WHILE) {
                        stack_hist.pop();
                    } else {
                        FastStack s_top = stack_hist.top();
                        stack_hist.pop();
                        stack_hist.pop();
                        stack_hist.push(s_top);
                    }

                    if (curblock->end() == offs
                            || (curblock->end() == curpos && !top->negative())) {
                        /* if blah and blah */
                        newcond = new ASTBinary(cond1, cond, ASTBinary::BIN_LOG_AND);
                    } else {
                        /* if blah or blah */
                        newcond = new ASTBinary(cond1, cond, ASTBinary::BIN_LOG_OR);
                    }
                    ifblk = new ASTCondBlock(top->blktype(), offs, newcond, neg);
                } else if (curblock->blktype() == ASTBlock::BLK_FOR
                            && curblock.cast<ASTIterBlock>()->isComprehension()
                            && mod->verCompare(2, 7) >= 0) {
                    /* Comprehension condition */
                    curblock.cast<ASTIterBlock>()->setCondition(cond);
                    stack_hist.pop();
                    // TODO: Handle older python versions, where condition
                    // is laid out a little differently.
                    break;
                } else {
                    /* Plain old if statement */
                    ifblk = new ASTCondBlock(ASTBlock::BLK_IF, offs, cond, neg);
                }

                if (popped)
                    ifblk->init(popped);

                blocks.push(ifblk.cast<ASTBlock>());
                curblock = blocks.top();
            }
            break;
        case Pyc::JUMP_ABSOLUTE_A:
            {
                if (operand < pos) {
                    if (curblock->blktype() == ASTBlock::BLK_FOR
                            && curblock.cast<ASTIterBlock>()->isComprehension()) {
                        PycRef<ASTNode> top = stack.top();

                        if (top.type() == ASTNode::NODE_COMPREHENSION) {
                            PycRef<ASTComprehension> comp = top.cast<ASTComprehension>();

                            comp->addGenerator(curblock.cast<ASTIterBlock>());
                        }

                        blocks.pop();
                        curblock = blocks.top();
                    } else if (curblock->blktype() == ASTBlock::BLK_ELSE) {
                        stack = stack_hist.top();
                        stack_hist.pop();

                        blocks.pop();
                        blocks.top()->append(curblock.cast<ASTNode>());
                        curblock = blocks.top();

                        if (curblock->blktype() == ASTBlock::BLK_CONTAINER
                                && !curblock.cast<ASTContainerBlock>()->hasFinally()) {
                            blocks.pop();
                            blocks.top()->append(curblock.cast<ASTNode>());
                            curblock = blocks.top();
                        }
                    } else {
                        curblock->append(new ASTKeyword(ASTKeyword::KW_CONTINUE));
                    }

                    /* We're in a loop, this jumps back to the start */
                    /* I think we'll just ignore this case... */
                    break; // Bad idea? Probably!
                }

                if (curblock->blktype() == ASTBlock::BLK_CONTAINER) {
                    PycRef<ASTContainerBlock> cont = curblock.cast<ASTContainerBlock>();
                    if (cont->hasExcept() && pos < cont->except()) {
                        PycRef<ASTBlock> except = new ASTCondBlock(ASTBlock::BLK_EXCEPT, 0, NULL, false);
                        except->init();
                        blocks.push(except);
                        curblock = blocks.top();
                    }
                    break;
                }

                stack = stack_hist.top();
                stack_hist.pop();

                PycRef<ASTBlock> prev = curblock;
                PycRef<ASTBlock> nil;
                bool push = true;

                do {
                    blocks.pop();

                    blocks.top()->append(prev.cast<ASTNode>());

                    if (prev->blktype() == ASTBlock::BLK_IF
                            || prev->blktype() == ASTBlock::BLK_ELIF) {
                        if (push) {
                            stack_hist.push(stack);
                        }
                        PycRef<ASTBlock> next = new ASTBlock(ASTBlock::BLK_ELSE, blocks.top()->end());
                        if (prev->inited() == ASTCondBlock::PRE_POPPED) {
                            next->init(ASTCondBlock::PRE_POPPED);
                        }

                        blocks.push(next.cast<ASTBlock>());
                        prev = nil;
                    } else if (prev->blktype() == ASTBlock::BLK_EXCEPT) {
                        if (push) {
                            stack_hist.push(stack);
                        }
                        PycRef<ASTBlock> next = new ASTCondBlock(ASTBlock::BLK_EXCEPT, blocks.top()->end(), NULL, false);
                        next->init();

                        blocks.push(next.cast<ASTBlock>());
                        prev = nil;
                    } else if (prev->blktype() == ASTBlock::BLK_ELSE) {
                        /* Special case */
                        prev = blocks.top();
                        if (!push) {
                            stack = stack_hist.top();
                            stack_hist.pop();
                        }
                        push = false;
                    } else {
                        prev = nil;
                    }

                } while (prev != nil);

                curblock = blocks.top();
            }
            break;
        case Pyc::JUMP_FORWARD_A:
            {
                if (curblock->blktype() == ASTBlock::BLK_CONTAINER) {
                    PycRef<ASTContainerBlock> cont = curblock.cast<ASTContainerBlock>();
                    if (cont->hasExcept()) {
                        stack_hist.push(stack);

                        curblock->setEnd(pos+operand);
                        PycRef<ASTBlock> except = new ASTCondBlock(ASTBlock::BLK_EXCEPT, pos+operand, NULL, false);
                        except->init();
                        blocks.push(except);
                        curblock = blocks.top();
                    }
                    break;
                }

                if ((curblock->blktype() == ASTBlock::BLK_WHILE
                            && !curblock->inited())
                        || (curblock->blktype() == ASTBlock::BLK_IF
                            && curblock->size() == 0)) {
                    PycRef<PycObject> fakeint = new PycInt(1);
                    PycRef<ASTNode> truthy = new ASTObject(fakeint);

                    stack.push(truthy);
                    break;
                }

                if (!stack_hist.empty()) {
                    stack = stack_hist.top();
                    stack_hist.pop();
                }

                PycRef<ASTBlock> prev = curblock;
                PycRef<ASTBlock> nil;
                bool push = true;

                do {
                    blocks.pop();

                    if (!blocks.empty())
                        blocks.top()->append(prev.cast<ASTNode>());

                    if (prev->blktype() == ASTBlock::BLK_IF
                            || prev->blktype() == ASTBlock::BLK_ELIF) {
                        if (operand == 0) {
                            prev = nil;
                            continue;
                        }

                        if (push) {
                            stack_hist.push(stack);
                        }
                        PycRef<ASTBlock> next = new ASTBlock(ASTBlock::BLK_ELSE, pos+operand);
                        if (prev->inited() == ASTCondBlock::PRE_POPPED) {
                            next->init(ASTCondBlock::PRE_POPPED);
                        }

                        blocks.push(next.cast<ASTBlock>());
                        prev = nil;
                    } else if (prev->blktype() == ASTBlock::BLK_EXCEPT) {
                        if (operand == 0) {
                            prev = nil;
                            continue;
                        }

                        if (push) {
                            stack_hist.push(stack);
                        }
                        PycRef<ASTBlock> next = new ASTCondBlock(ASTBlock::BLK_EXCEPT, pos+operand, NULL, false);
                        next->init();

                        blocks.push(next.cast<ASTBlock>());
                        prev = nil;
                    } else if (prev->blktype() == ASTBlock::BLK_ELSE) {
                        /* Special case */
                        prev = blocks.top();
                        if (!push) {
                            stack = stack_hist.top();
                            stack_hist.pop();
                        }
                        push = false;

                        if (prev->blktype() == ASTBlock::BLK_MAIN) {
                            /* Something went out of control! */
                            prev = nil;
                        }
                    } else if (prev->blktype() == ASTBlock::BLK_TRY
                            && prev->end() < pos+operand) {
                        /* Need to add an except/finally block */
                        stack = stack_hist.top();
                        stack.pop();

                        if (blocks.top()->blktype() == ASTBlock::BLK_CONTAINER) {
                            PycRef<ASTContainerBlock> cont = blocks.top().cast<ASTContainerBlock>();
                            if (cont->hasExcept()) {
                                if (push) {
                                    stack_hist.push(stack);
                                }

                                PycRef<ASTBlock> except = new ASTCondBlock(ASTBlock::BLK_EXCEPT, pos+operand, NULL, false);
                                except->init();
                                blocks.push(except);
                            }
                        } else {
                            fprintf(stderr, "Something TERRIBLE happened!!\n");
                        }
                        prev = nil;
                    } else {
                        prev = nil;
                    }

                } while (prev != nil);

                curblock = blocks.top();

                if (curblock->blktype() == ASTBlock::BLK_EXCEPT) {
                    curblock->setEnd(pos+operand);
                }
            }
            break;
        case Pyc::LIST_APPEND:
        case Pyc::LIST_APPEND_A:
            {
                PycRef<ASTNode> value = stack.top();
                stack.pop();

                PycRef<ASTNode> list = stack.top();


                if (curblock->blktype() == ASTBlock::BLK_FOR
                        && curblock.cast<ASTIterBlock>()->isComprehension()) {
                    stack.pop();
                    stack.push(new ASTComprehension(value));
                } else {
                    stack.push(new ASTSubscr(list, value)); /* Total hack */
                }
            }
            break;
        case Pyc::LOAD_ATTR_A:
            {
                PycRef<ASTNode> name = stack.top();
                if (name.type() != ASTNode::NODE_IMPORT) {
                    stack.pop();
                    stack.push(new ASTBinary(name, new ASTName(code->getName(operand)), ASTBinary::BIN_ATTR));
                }
            }
            break;
        case Pyc::LOAD_BUILD_CLASS:
            stack.push(new ASTLoadBuildClass(new PycObject()));
            break;
        case Pyc::LOAD_CLOSURE_A:
            /* Ignore this */
            break;
        case Pyc::LOAD_CONST_A:
            {
                PycRef<ASTObject> t_ob = new ASTObject(code->getConst(operand));

                if ((t_ob->object().type() == PycObject::TYPE_TUPLE ||
                        t_ob->object().type() == PycObject::TYPE_SMALL_TUPLE) &&
                        !t_ob->object().cast<PycTuple>()->values().size()) {
                    ASTTuple::value_t values;
                    stack.push(new ASTTuple(values));
                } else if (t_ob->object().type() == PycObject::TYPE_NONE) {
                    stack.push(NULL);
                } else {
                    stack.push(t_ob.cast<ASTNode>());
                }
            }
            break;
        case Pyc::LOAD_DEREF_A:
            stack.push(new ASTName(code->getCellVar(operand)));
            break;
        case Pyc::LOAD_FAST_A:
            if (mod->verCompare(1, 3) < 0)
                stack.push(new ASTName(code->getName(operand)));
            else
                stack.push(new ASTName(code->getVarName(operand)));
            break;
        case Pyc::LOAD_GLOBAL_A:
            stack.push(new ASTName(code->getName(operand)));
            break;
        case Pyc::LOAD_LOCALS:
            stack.push(new ASTNode(ASTNode::NODE_LOCALS));
            break;
        case Pyc::LOAD_NAME_A:
            stack.push(new ASTName(code->getName(operand)));
            break;
        case Pyc::MAKE_CLOSURE_A:
        case Pyc::MAKE_FUNCTION_A:
            {
                PycRef<ASTNode> fun_code = stack.top();
                stack.pop();

                /* Test for the qualified name of the function (at TOS) */
                int tos_type = fun_code.cast<ASTObject>()->object().type();
                if (tos_type != PycObject::TYPE_CODE &&
                    tos_type != PycObject::TYPE_CODE2) {
                    fun_code = stack.top();
                    stack.pop();
                }

                ASTFunction::defarg_t defArgs, kwDefArgs;
                const int defCount = operand & 0xFF;
                const int kwDefCount = (operand >> 8) & 0xFF;
                for (int i = 0; i < defCount; ++i) {
                    defArgs.push_front(stack.top());
                    stack.pop();
                }
                for (int i = 0; i < kwDefCount; ++i) {
                    kwDefArgs.push_front(stack.top());
                    stack.pop();
                }
                stack.push(new ASTFunction(fun_code, defArgs, kwDefArgs));
            }
            break;
        case Pyc::NOP:
            break;
        case Pyc::POP_BLOCK:
            {
                if (curblock->blktype() == ASTBlock::BLK_CONTAINER ||
                        curblock->blktype() == ASTBlock::BLK_FINALLY) {
                    /* These should only be popped by an END_FINALLY */
                    break;
                }

                if (curblock->blktype() == ASTBlock::BLK_WITH) {
                    // This should only be popped by a WITH_CLEANUP
                    break;
                }

                if (curblock->nodes().size() &&
                        curblock->nodes().back().type() == ASTNode::NODE_KEYWORD) {
                    curblock->removeLast();
                }

                if (curblock->blktype() == ASTBlock::BLK_IF
                        || curblock->blktype() == ASTBlock::BLK_ELIF
                        || curblock->blktype() == ASTBlock::BLK_ELSE
                        || curblock->blktype() == ASTBlock::BLK_TRY
                        || curblock->blktype() == ASTBlock::BLK_EXCEPT
                        || curblock->blktype() == ASTBlock::BLK_FINALLY) {
                    if (!stack_hist.empty()) {
                        stack = stack_hist.top();
                        stack_hist.pop();
                    } else {
                        fprintf(stderr, "Warning: Stack history is empty, something wrong might have happened\n");
                    }
                }
                PycRef<ASTBlock> tmp = curblock;
                blocks.pop();

                if (!blocks.empty())
                    curblock = blocks.top();

                if (!(tmp->blktype() == ASTBlock::BLK_ELSE
                        && tmp->nodes().size() == 0)) {
                    curblock->append(tmp.cast<ASTNode>());
                }

                if (tmp->blktype() == ASTBlock::BLK_FOR && tmp->end() >= pos) {
                    stack_hist.push(stack);

                    PycRef<ASTBlock> blkelse = new ASTBlock(ASTBlock::BLK_ELSE, tmp->end());
                    blocks.push(blkelse);
                    curblock = blocks.top();
                }

                if (curblock->blktype() == ASTBlock::BLK_TRY
                    && tmp->blktype() != ASTBlock::BLK_FOR
                    && tmp->blktype() != ASTBlock::BLK_ASYNCFOR
                    && tmp->blktype() != ASTBlock::BLK_WHILE) {
                    stack = stack_hist.top();
                    stack_hist.pop();

                    tmp = curblock;
                    blocks.pop();
                    curblock = blocks.top();

                    if (!(tmp->blktype() == ASTBlock::BLK_ELSE
                            && tmp->nodes().size() == 0)) {
                        curblock->append(tmp.cast<ASTNode>());
                    }
                }

                if (curblock->blktype() == ASTBlock::BLK_CONTAINER) {
                    PycRef<ASTContainerBlock> cont = curblock.cast<ASTContainerBlock>();

                    if (tmp->blktype() == ASTBlock::BLK_ELSE && !cont->hasFinally()) {

                        /* Pop the container */
                        blocks.pop();
                        curblock = blocks.top();
                        curblock->append(cont.cast<ASTNode>());

                    } else if ((tmp->blktype() == ASTBlock::BLK_ELSE && cont->hasFinally())
                            || (tmp->blktype() == ASTBlock::BLK_TRY && !cont->hasExcept())) {

                        /* Add the finally block */
                        stack_hist.push(stack);

                        PycRef<ASTBlock> final = new ASTBlock(ASTBlock::BLK_FINALLY, 0, true);
                        blocks.push(final);
                        curblock = blocks.top();
                    }
                }

                if ((curblock->blktype() == ASTBlock::BLK_FOR || curblock->blktype() == ASTBlock::BLK_ASYNCFOR)
                        && curblock->end() == pos) {
                    blocks.pop();
                    blocks.top()->append(curblock.cast<ASTNode>());
                    curblock = blocks.top();
                }
            }
            break;
        case Pyc::POP_EXCEPT:
            /* Do nothing. */
            break;
        case Pyc::POP_TOP:
            {
                PycRef<ASTNode> value = stack.top();
                stack.pop();
                if (!curblock->inited()) {
                    if (curblock->blktype() == ASTBlock::BLK_WITH) {
                        curblock.cast<ASTWithBlock>()->setExpr(value);
                    } else {
                        curblock->init();
                    }
                    break;
                } else if (value == nullptr || value->processed()) {
                    break;
                }

                curblock->append(value);

                if (curblock->blktype() == ASTBlock::BLK_FOR
                        && curblock.cast<ASTIterBlock>()->isComprehension()) {
                    /* This relies on some really uncertain logic...
                     * If it's a comprehension, the only POP_TOP should be
                     * a call to append the iter to the list.
                     */
                    if (value.type() == ASTNode::NODE_CALL) {
                        PycRef<ASTNode> res = value.cast<ASTCall>()->pparams().front();

                        stack.push(new ASTComprehension(res));
                    }
                }
            }
            break;
        case Pyc::PRINT_ITEM:
            {
                PycRef<ASTPrint> printNode;
                if (curblock->size() > 0 && curblock->nodes().back().type() == ASTNode::NODE_PRINT)
                    printNode = curblock->nodes().back().cast<ASTPrint>();
                if (printNode && printNode->stream() == nullptr && !printNode->eol())
                    printNode->add(stack.top());
                else
                    curblock->append(new ASTPrint(stack.top()));
                stack.pop();
            }
            break;
        case Pyc::PRINT_ITEM_TO:
            {
                PycRef<ASTNode> stream = stack.top();
                stack.pop();

                PycRef<ASTPrint> printNode;
                if (curblock->size() > 0 && curblock->nodes().back().type() == ASTNode::NODE_PRINT)
                    printNode = curblock->nodes().back().cast<ASTPrint>();
                if (printNode && printNode->stream() == stream && !printNode->eol())
                    printNode->add(stack.top());
                else
                    curblock->append(new ASTPrint(stack.top(), stream));
                stack.pop();
                stream->setProcessed();
            }
            break;
        case Pyc::PRINT_NEWLINE:
            {
                PycRef<ASTPrint> printNode;
                if (curblock->size() > 0 && curblock->nodes().back().type() == ASTNode::NODE_PRINT)
                    printNode = curblock->nodes().back().cast<ASTPrint>();
                if (printNode && printNode->stream() == nullptr && !printNode->eol())
                    printNode->setEol(true);
                else
                    curblock->append(new ASTPrint(nullptr));
                stack.pop();
            }
            break;
        case Pyc::PRINT_NEWLINE_TO:
            {
                PycRef<ASTNode> stream = stack.top();
                stack.pop();

                PycRef<ASTPrint> printNode;
                if (curblock->size() > 0 && curblock->nodes().back().type() == ASTNode::NODE_PRINT)
                    printNode = curblock->nodes().back().cast<ASTPrint>();
                if (printNode && printNode->stream() == stream && !printNode->eol())
                    printNode->setEol(true);
                else
                    curblock->append(new ASTPrint(nullptr, stream));
                stack.pop();
                stream->setProcessed();
            }
            break;
        case Pyc::RAISE_VARARGS_A:
            {
                ASTRaise::param_t paramList;
                for (int i = 0; i < operand; i++) {
                    paramList.push_front(stack.top());
                    stack.pop();
                }
                curblock->append(new ASTRaise(paramList));

                if ((curblock->blktype() == ASTBlock::BLK_IF
                        || curblock->blktype() == ASTBlock::BLK_ELSE)
                        && stack_hist.size()
                        && (mod->verCompare(2, 6) >= 0)) {
                    stack = stack_hist.top();
                    stack_hist.pop();

                    PycRef<ASTBlock> prev = curblock;
                    blocks.pop();
                    curblock = blocks.top();
                    curblock->append(prev.cast<ASTNode>());

                    bc_next(source, mod, opcode, operand, pos);
                }
            }
            break;
        case Pyc::RETURN_VALUE:
            {
                PycRef<ASTNode> value = stack.top();
                stack.pop();
                curblock->append(new ASTReturn(value));

                if ((curblock->blktype() == ASTBlock::BLK_IF
                        || curblock->blktype() == ASTBlock::BLK_ELSE)
                        && stack_hist.size()
                        && (mod->verCompare(2, 6) >= 0)) {
                    stack = stack_hist.top();
                    stack_hist.pop();

                    PycRef<ASTBlock> prev = curblock;
                    blocks.pop();
                    curblock = blocks.top();
                    curblock->append(prev.cast<ASTNode>());

                    bc_next(source, mod, opcode, operand, pos);
                }
            }
            break;
        case Pyc::ROT_TWO:
            {
                PycRef<ASTNode> one = stack.top();
                stack.pop();
                PycRef<ASTNode> two = stack.top();
                stack.pop();

                stack.push(one);
                stack.push(two);
            }
            break;
        case Pyc::ROT_THREE:
            {
                PycRef<ASTNode> one = stack.top();
                stack.pop();
                PycRef<ASTNode> two = stack.top();
                stack.pop();
                PycRef<ASTNode> three = stack.top();
                stack.pop();
                stack.push(one);
                stack.push(three);
                stack.push(two);
            }
            break;
        case Pyc::ROT_FOUR:
            {
                PycRef<ASTNode> one = stack.top();
                stack.pop();
                PycRef<ASTNode> two = stack.top();
                stack.pop();
                PycRef<ASTNode> three = stack.top();
                stack.pop();
                PycRef<ASTNode> four = stack.top();
                stack.pop();
                stack.push(one);
                stack.push(four);
                stack.push(three);
                stack.push(two);
            }
            break;
        case Pyc::SET_LINENO_A:
            // Ignore
            break;
        case Pyc::SETUP_WITH_A:
            {
                PycRef<ASTBlock> withblock = new ASTWithBlock(pos+operand);
                blocks.push(withblock);
                curblock = blocks.top();
            }
            break;
        case Pyc::WITH_CLEANUP:
            {
                // Stack top should be a None. Ignore it.
                PycRef<ASTNode> none = stack.top();
                stack.pop();

                if (none != NULL) {
                    fprintf(stderr, "Something TERRIBLE happened!\n");
                    break;
                }

                if (curblock->blktype() == ASTBlock::BLK_WITH
                        && curblock->end() == curpos) {
                    PycRef<ASTBlock> with = curblock;
                    blocks.pop();
                    curblock = blocks.top();
                    curblock->append(with.cast<ASTNode>());
                }
                else {
                    fprintf(stderr, "Something TERRIBLE happened! No matching with block found for WITH_CLEANUP at %d\n", curpos);
                }
            }
            break;
        case Pyc::SETUP_EXCEPT_A:
            {
                if (curblock->blktype() == ASTBlock::BLK_CONTAINER) {
                    curblock.cast<ASTContainerBlock>()->setExcept(pos+operand);
                } else {
                    PycRef<ASTBlock> next = new ASTContainerBlock(0, pos+operand);
                    blocks.push(next.cast<ASTBlock>());
                }

                /* Store the current stack for the except/finally statement(s) */
                stack_hist.push(stack);
                PycRef<ASTBlock> tryblock = new ASTBlock(ASTBlock::BLK_TRY, pos+operand, true);
                blocks.push(tryblock.cast<ASTBlock>());
                curblock = blocks.top();

                need_try = false;
            }
            break;
        case Pyc::SETUP_FINALLY_A:
            {
                PycRef<ASTBlock> next = new ASTContainerBlock(pos+operand);
                blocks.push(next.cast<ASTBlock>());
                curblock = blocks.top();

                need_try = true;
            }
            break;
        case Pyc::SETUP_LOOP_A:
            {
                PycRef<ASTBlock> next = new ASTCondBlock(ASTBlock::BLK_WHILE, pos+operand, NULL, false);
                blocks.push(next.cast<ASTBlock>());
                curblock = blocks.top();
            }
            break;
        case Pyc::SLICE_0:
            {
                PycRef<ASTNode> name = stack.top();
                stack.pop();

                PycRef<ASTNode> slice = new ASTSlice(ASTSlice::SLICE0);
                stack.push(new ASTSubscr(name, slice));
            }
            break;
        case Pyc::SLICE_1:
            {
                PycRef<ASTNode> lower = stack.top();
                stack.pop();
                PycRef<ASTNode> name = stack.top();
                stack.pop();

                PycRef<ASTNode> slice = new ASTSlice(ASTSlice::SLICE1, lower);
                stack.push(new ASTSubscr(name, slice));
            }
            break;
        case Pyc::SLICE_2:
            {
                PycRef<ASTNode> upper = stack.top();
                stack.pop();
                PycRef<ASTNode> name = stack.top();
                stack.pop();

                PycRef<ASTNode> slice = new ASTSlice(ASTSlice::SLICE2, NULL, upper);
                stack.push(new ASTSubscr(name, slice));
            }
            break;
        case Pyc::SLICE_3:
            {
                PycRef<ASTNode> upper = stack.top();
                stack.pop();
                PycRef<ASTNode> lower = stack.top();
                stack.pop();
                PycRef<ASTNode> name = stack.top();
                stack.pop();

                PycRef<ASTNode> slice = new ASTSlice(ASTSlice::SLICE3, lower, upper);
                stack.push(new ASTSubscr(name, slice));
            }
            break;
        case Pyc::STORE_ATTR_A:
            {
                if (unpack) {
                    PycRef<ASTNode> name = stack.top();
                    stack.pop();
                    PycRef<ASTNode> attr = new ASTBinary(name, new ASTName(code->getName(operand)), ASTBinary::BIN_ATTR);

                    PycRef<ASTNode> tup = stack.top();
                    if (tup.type() == ASTNode::NODE_TUPLE)
                        tup.cast<ASTTuple>()->add(attr);
                    else
                        fputs("Something TERRIBLE happened!\n", stderr);

                    if (--unpack <= 0) {
                        stack.pop();
                        PycRef<ASTNode> seq = stack.top();
                        stack.pop();

                        curblock->append(new ASTStore(seq, tup));
                    }
                } else {
                    PycRef<ASTNode> name = stack.top();
                    stack.pop();
                    PycRef<ASTNode> value = stack.top();
                    stack.pop();
                    PycRef<ASTNode> attr = new ASTBinary(name, new ASTName(code->getName(operand)), ASTBinary::BIN_ATTR);

                    curblock->append(new ASTStore(value, attr));
                }
            }
            break;
        case Pyc::STORE_DEREF_A:
            {
                if (unpack) {
                    PycRef<ASTNode> name = new ASTName(code->getCellVar(operand));

                    PycRef<ASTNode> tup = stack.top();
                    if (tup.type() == ASTNode::NODE_TUPLE)
                        tup.cast<ASTTuple>()->add(name);
                    else
                        fputs("Something TERRIBLE happened!\n", stderr);

                    if (--unpack <= 0) {
                        stack.pop();
                        PycRef<ASTNode> seq = stack.top();
                        stack.pop();

                        curblock->append(new ASTStore(seq, tup));
                    }
                } else {
                    PycRef<ASTNode> value = stack.top();
                    stack.pop();
                    PycRef<ASTNode> name = new ASTName(code->getCellVar(operand));
                    curblock->append(new ASTStore(value, name));
                }
            }
            break;
        case Pyc::STORE_FAST_A:
            {
                if (unpack) {
                    PycRef<ASTNode> name;

                    if (mod->verCompare(1, 3) < 0)
                        name = new ASTName(code->getName(operand));
                    else
                        name = new ASTName(code->getVarName(operand));

                    PycRef<ASTNode> tup = stack.top();
                    if (tup.type() == ASTNode::NODE_TUPLE)
                        tup.cast<ASTTuple>()->add(name);
                    else
                        fputs("Something TERRIBLE happened!\n", stderr);

                    if (--unpack <= 0) {
                        stack.pop();
                        PycRef<ASTNode> seq = stack.top();
                        stack.pop();

                        if (curblock->blktype() == ASTBlock::BLK_FOR
                                && !curblock->inited()) {
                            PycRef<ASTTuple> tuple = tup.cast<ASTTuple>();
                            if (tuple != NULL)
                                tuple->setRequireParens(false);
                            curblock.cast<ASTIterBlock>()->setIndex(tup);
                        } else {
                            curblock->append(new ASTStore(seq, tup));
                        }
                    }
                } else {
                    PycRef<ASTNode> value = stack.top();
                    stack.pop();
                    PycRef<ASTNode> name;

                    if (mod->verCompare(1, 3) < 0)
                        name = new ASTName(code->getName(operand));
                    else
                        name = new ASTName(code->getVarName(operand));

                    if (name.cast<ASTName>()->name()->value()[0] == '_'
                            && name.cast<ASTName>()->name()->value()[1] == '[') {
                        /* Don't show stores of list comp append objects. */
                        break;
                    }

                    if (curblock->blktype() == ASTBlock::BLK_FOR
                            && !curblock->inited()) {
                        curblock.cast<ASTIterBlock>()->setIndex(name);
                    } else if (curblock->blktype() == ASTBlock::BLK_WITH
                                   && !curblock->inited()) {
                        curblock.cast<ASTWithBlock>()->setExpr(value);
                        curblock.cast<ASTWithBlock>()->setVar(name);
                    } else {
                        curblock->append(new ASTStore(value, name));
                    }
                }
            }
            break;
        case Pyc::STORE_GLOBAL_A:
            {
                PycRef<ASTNode> name = new ASTName(code->getName(operand));

                if (unpack) {
                    PycRef<ASTNode> tup = stack.top();
                    if (tup.type() == ASTNode::NODE_TUPLE)
                        tup.cast<ASTTuple>()->add(name);
                    else
                        fputs("Something TERRIBLE happened!\n", stderr);

                    if (--unpack <= 0) {
                        stack.pop();
                        PycRef<ASTNode> seq = stack.top();
                        stack.pop();

                        if (curblock->blktype() == ASTBlock::BLK_FOR
                                && !curblock->inited()) {
                            PycRef<ASTTuple> tuple = tup.cast<ASTTuple>();
                            if (tuple != NULL)
                                tuple->setRequireParens(false);
                            curblock.cast<ASTIterBlock>()->setIndex(tup);
                        } else {
                            curblock->append(new ASTStore(seq, tup));
                        }
                    }
                } else {
                    PycRef<ASTNode> value = stack.top();
                    stack.pop();
                    curblock->append(new ASTStore(value, name));
                }

                /* Mark the global as used */
                code->markGlobal(name.cast<ASTName>()->name());
            }
            break;
        case Pyc::STORE_NAME_A:
            {
                if (unpack) {
                    PycRef<ASTNode> name = new ASTName(code->getName(operand));

                    PycRef<ASTNode> tup = stack.top();
                    if (tup.type() == ASTNode::NODE_TUPLE)
                        tup.cast<ASTTuple>()->add(name);
                    else
                        fputs("Something TERRIBLE happened!\n", stderr);

                    if (--unpack <= 0) {
                        stack.pop();
                        PycRef<ASTNode> seq = stack.top();
                        stack.pop();

                        if (curblock->blktype() == ASTBlock::BLK_FOR
                                && !curblock->inited()) {
                            PycRef<ASTTuple> tuple = tup.cast<ASTTuple>();
                            if (tuple != NULL)
                                tuple->setRequireParens(false);
                            curblock.cast<ASTIterBlock>()->setIndex(tup);
                        } else {
                            curblock->append(new ASTStore(seq, tup));
                        }
                    }
                } else {
                    PycRef<ASTNode> value = stack.top();
                    stack.pop();

                    PycRef<PycString> varname = code->getName(operand);
                    if (varname->length() >= 2 && varname->value()[0] == '_'
                            && varname->value()[1] == '[') {
                        /* Don't show stores of list comp append objects. */
                        break;
                    }

                    // Return private names back to their original name
                    const std::string class_prefix = std::string("_") + code->name()->strValue();
                    if (varname->startsWith(class_prefix + std::string("__")))
                        varname->setValue(varname->strValue().substr(class_prefix.size()));

                    PycRef<ASTNode> name = new ASTName(varname);

                    if (curblock->blktype() == ASTBlock::BLK_FOR
                            && !curblock->inited()) {
                        curblock.cast<ASTIterBlock>()->setIndex(name);
                    } else if (stack.top().type() == ASTNode::NODE_IMPORT) {
                        PycRef<ASTImport> import = stack.top().cast<ASTImport>();

                        import->add_store(new ASTStore(value, name));
                    } else if (curblock->blktype() == ASTBlock::BLK_WITH
                               && !curblock->inited()) {
                        curblock.cast<ASTWithBlock>()->setExpr(value);
                        curblock.cast<ASTWithBlock>()->setVar(name);
                    } else {
                        curblock->append(new ASTStore(value, name));

                        if (value.type() == ASTNode::NODE_INVALID)
                            break;
                    }
                }
            }
            break;
        case Pyc::STORE_SLICE_0:
            {
                PycRef<ASTNode> dest = stack.top();
                stack.pop();
                PycRef<ASTNode> value = stack.top();
                stack.pop();

                curblock->append(new ASTStore(value, new ASTSubscr(dest, new ASTSlice(ASTSlice::SLICE0))));
            }
            break;
        case Pyc::STORE_SLICE_1:
            {
                PycRef<ASTNode> upper = stack.top();
                stack.pop();
                PycRef<ASTNode> dest = stack.top();
                stack.pop();
                PycRef<ASTNode> value = stack.top();
                stack.pop();

                curblock->append(new ASTStore(value, new ASTSubscr(dest, new ASTSlice(ASTSlice::SLICE1, upper))));
            }
            break;
        case Pyc::STORE_SLICE_2:
            {
                PycRef<ASTNode> lower = stack.top();
                stack.pop();
                PycRef<ASTNode> dest = stack.top();
                stack.pop();
                PycRef<ASTNode> value = stack.top();
                stack.pop();

                curblock->append(new ASTStore(value, new ASTSubscr(dest, new ASTSlice(ASTSlice::SLICE2, NULL, lower))));
            }
            break;
        case Pyc::STORE_SLICE_3:
            {
                PycRef<ASTNode> lower = stack.top();
                stack.pop();
                PycRef<ASTNode> upper = stack.top();
                stack.pop();
                PycRef<ASTNode> dest = stack.top();
                stack.pop();
                PycRef<ASTNode> value = stack.top();
                stack.pop();

                curblock->append(new ASTStore(value, new ASTSubscr(dest, new ASTSlice(ASTSlice::SLICE3, upper, lower))));
            }
            break;
        case Pyc::STORE_SUBSCR:
            {
                if (unpack) {
                    PycRef<ASTNode> subscr = stack.top();
                    stack.pop();
                    PycRef<ASTNode> dest = stack.top();
                    stack.pop();

                    PycRef<ASTNode> save = new ASTSubscr(dest, subscr);

                    PycRef<ASTNode> tup = stack.top();
                    if (tup.type() == ASTNode::NODE_TUPLE)
                        tup.cast<ASTTuple>()->add(save);
                    else
                        fputs("Something TERRIBLE happened!\n", stderr);

                    if (--unpack <= 0) {
                        stack.pop();
                        PycRef<ASTNode> seq = stack.top();
                        stack.pop();

                        curblock->append(new ASTStore(seq, tup));
                    }
                } else {
                    PycRef<ASTNode> subscr = stack.top();
                    stack.pop();
                    PycRef<ASTNode> dest = stack.top();
                    stack.pop();
                    PycRef<ASTNode> src = stack.top();
                    stack.pop();

                    if (dest.type() == ASTNode::NODE_MAP) {
                        dest.cast<ASTMap>()->add(subscr, src);
                    } else {
                        curblock->append(new ASTStore(src, new ASTSubscr(dest, subscr)));
                    }
                }
            }
            break;
        case Pyc::UNARY_CALL:
            {
                PycRef<ASTNode> func = stack.top();
                stack.pop();
                stack.push(new ASTCall(func, ASTCall::pparam_t(), ASTCall::kwparam_t()));
            }
            break;
        case Pyc::UNARY_CONVERT:
            {
                PycRef<ASTNode> name = stack.top();
                stack.pop();
                stack.push(new ASTConvert(name));
            }
            break;
        case Pyc::UNARY_INVERT:
            {
                PycRef<ASTNode> arg = stack.top();
                stack.pop();
                stack.push(new ASTUnary(arg, ASTUnary::UN_INVERT));
            }
            break;
        case Pyc::UNARY_NEGATIVE:
            {
                PycRef<ASTNode> arg = stack.top();
                stack.pop();
                stack.push(new ASTUnary(arg, ASTUnary::UN_NEGATIVE));
            }
            break;
        case Pyc::UNARY_NOT:
            {
                PycRef<ASTNode> arg = stack.top();
                stack.pop();
                stack.push(new ASTUnary(arg, ASTUnary::UN_NOT));
            }
            break;
        case Pyc::UNARY_POSITIVE:
            {
                PycRef<ASTNode> arg = stack.top();
                stack.pop();
                stack.push(new ASTUnary(arg, ASTUnary::UN_POSITIVE));
            }
            break;
        case Pyc::UNPACK_LIST_A:
        case Pyc::UNPACK_TUPLE_A:
        case Pyc::UNPACK_SEQUENCE_A:
            {
                unpack = operand;

                ASTTuple::value_t vals;

                stack.push(new ASTTuple(vals));
            }
            break;
        case Pyc::YIELD_FROM:
            {
                PycRef<ASTNode> dest = stack.top();
                stack.pop();
                // TODO: Support yielding into a non-null destination
                PycRef<ASTNode> value = stack.top();
                if (value) {
                    value->setProcessed();
                    curblock->append(new ASTReturn(value, ASTReturn::YIELD_FROM));
                }
            }
            break;
        case Pyc::YIELD_VALUE:
            {
                PycRef<ASTNode> value = stack.top();
                stack.pop();
                curblock->append(new ASTReturn(value, ASTReturn::YIELD));
            }
            break;
        default:
            fprintf(stderr, "Unsupported opcode: %s\n", Pyc::OpcodeName(opcode & 0xFF));
            cleanBuild = false;
            return new ASTNodeList(defblock->nodes());
        }

        else_pop =  ( (curblock->blktype() == ASTBlock::BLK_ELSE)
                      || (curblock->blktype() == ASTBlock::BLK_IF)
                      || (curblock->blktype() == ASTBlock::BLK_ELIF) )
                 && (curblock->end() == pos);
    }

    if (stack_hist.size()) {
        fputs("Warning: Stack history is not empty!\n", stderr);

        while (stack_hist.size()) {
            stack_hist.pop();
        }
    }

    if (blocks.size() > 1) {
        fputs("Warning: block stack is not empty!\n", stderr);

        while (blocks.size() > 1) {
            PycRef<ASTBlock> tmp = blocks.top();
            blocks.pop();

            blocks.top()->append(tmp.cast<ASTNode>());
        }
    }

    cleanBuild = true;
    return new ASTNodeList(defblock->nodes());
}

static int cmp_prec(PycRef<ASTNode> parent, PycRef<ASTNode> child)
{
    /* Determine whether the parent has higher precedence than therefore
       child, so we don't flood the source code with extraneous parens.
       Else we'd have expressions like (((a + b) + c) + d) when therefore
       equivalent, a + b + c + d would suffice. */

    if (parent.type() == ASTNode::NODE_UNARY && parent.cast<ASTUnary>()->op() == ASTUnary::UN_NOT)
        return 1;   // Always parenthesize not(x)
    if (child.type() == ASTNode::NODE_BINARY) {
        PycRef<ASTBinary> binChild = child.cast<ASTBinary>();
        if (parent.type() == ASTNode::NODE_BINARY)
            return binChild->op() - parent.cast<ASTBinary>()->op();
        else if (parent.type() == ASTNode::NODE_COMPARE)
            return (binChild->op() == ASTBinary::BIN_LOG_AND ||
                    binChild->op() == ASTBinary::BIN_LOG_OR) ? 1 : -1;
        else if (parent.type() == ASTNode::NODE_UNARY)
            return (binChild->op() == ASTBinary::BIN_POWER) ? -1 : 1;
    } else if (child.type() == ASTNode::NODE_UNARY) {
        PycRef<ASTUnary> unChild = child.cast<ASTUnary>();
        if (parent.type() == ASTNode::NODE_BINARY) {
            PycRef<ASTBinary> binParent = parent.cast<ASTBinary>();
            if (binParent->op() == ASTBinary::BIN_LOG_AND ||
                binParent->op() == ASTBinary::BIN_LOG_OR)
                return -1;
            else if (unChild->op() == ASTUnary::UN_NOT)
                return 1;
            else if (binParent->op() == ASTBinary::BIN_POWER)
                return 1;
            else
                return -1;
        } else if (parent.type() == ASTNode::NODE_COMPARE) {
            return (unChild->op() == ASTUnary::UN_NOT) ? 1 : -1;
        } else if (parent.type() == ASTNode::NODE_UNARY) {
            return unChild->op() - parent.cast<ASTUnary>()->op();
        }
    } else if (child.type() == ASTNode::NODE_COMPARE) {
        PycRef<ASTCompare> cmpChild = child.cast<ASTCompare>();
        if (parent.type() == ASTNode::NODE_BINARY)
            return (parent.cast<ASTBinary>()->op() == ASTBinary::BIN_LOG_AND ||
                    parent.cast<ASTBinary>()->op() == ASTBinary::BIN_LOG_OR) ? -1 : 1;
        else if (parent.type() == ASTNode::NODE_COMPARE)
            return cmpChild->op() - parent.cast<ASTCompare>()->op();
        else if (parent.type() == ASTNode::NODE_UNARY)
            return (parent.cast<ASTUnary>()->op() == ASTUnary::UN_NOT) ? -1 : 1;
    }

    /* For normal nodes, don't parenthesize anything */
    return -1;
}

static void print_ordered(PycRef<ASTNode> parent, PycRef<ASTNode> child,
                          PycModule* mod)
{
    if (child.type() == ASTNode::NODE_BINARY ||
        child.type() == ASTNode::NODE_COMPARE) {
        if (cmp_prec(parent, child) > 0) {
            fputs("(", pyc_output);
            print_src(child, mod);
            fputs(")", pyc_output);
        } else {
            print_src(child, mod);
        }
    } else if (child.type() == ASTNode::NODE_UNARY) {
        if (cmp_prec(parent, child) > 0) {
            fputs("(", pyc_output);
            print_src(child, mod);
            fputs(")", pyc_output);
        } else {
            print_src(child, mod);
        }
    } else {
        print_src(child, mod);
    }
}

static void start_line(int indent)
{
    if (inLambda)
        return;
    for (int i=0; i<indent; i++)
        fputs("    ", pyc_output);
}

static void end_line()
{
    if (inLambda)
        return;
    fputs("\n", pyc_output);
}

int cur_indent = -1;
static void print_block(PycRef<ASTBlock> blk, PycModule* mod) {
    ASTBlock::list_t lines = blk->nodes();

    if (lines.size() == 0) {
        PycRef<ASTNode> pass = new ASTKeyword(ASTKeyword::KW_PASS);
        start_line(cur_indent);
        print_src(pass, mod);
    }

    for (auto ln = lines.cbegin(); ln != lines.cend();) {
        if ((*ln).cast<ASTNode>().type() != ASTNode::NODE_NODELIST) {
            start_line(cur_indent);
        }
        print_src(*ln, mod);
        if (++ln != lines.end()) {
            end_line();
        }
    }
}

void print_formatted_value(PycRef<ASTFormattedValue> formatted_value, PycModule* mod)
{
    fputs("{", pyc_output);
    print_src(formatted_value->val(), mod);

    switch (formatted_value->conversion()) {
    case ASTFormattedValue::ConversionFlag::NONE:
        break;
    case ASTFormattedValue::ConversionFlag::STR:
        fputs("!s", pyc_output);
        break;
    case ASTFormattedValue::ConversionFlag::REPR:
        fputs("!r", pyc_output);
        break;
    case ASTFormattedValue::ConversionFlag::ASCII:
        fputs("!a", pyc_output);
        break;
    case ASTFormattedValue::ConversionFlag::FMTSPEC:
        fprintf(pyc_output, ":%s", formatted_value->format_spec().cast<ASTObject>()->object().cast<PycString>()->value());
        break;
    default:
        fprintf(stderr, "Unsupported NODE_FORMATTEDVALUE conversion flag: %d\n", formatted_value->conversion());
    }
    fputs("}", pyc_output);
}

void print_src(PycRef<ASTNode> node, PycModule* mod)
{
    if (node == NULL) {
        fputs("None", pyc_output);
        cleanBuild = true;
        return;
    }

    switch (node->type()) {
    case ASTNode::NODE_BINARY:
    case ASTNode::NODE_COMPARE:
        {
            PycRef<ASTBinary> bin = node.cast<ASTBinary>();
            print_ordered(node, bin->left(), mod);
            fprintf(pyc_output, "%s", bin->op_str());
            print_ordered(node, bin->right(), mod);
        }
        break;
    case ASTNode::NODE_UNARY:
        {
            PycRef<ASTUnary> un = node.cast<ASTUnary>();
            fprintf(pyc_output, "%s", un->op_str());
            print_ordered(node, un->operand(), mod);
        }
        break;
    case ASTNode::NODE_CALL:
        {
            PycRef<ASTCall> call = node.cast<ASTCall>();
            print_src(call->func(), mod);
            fputs("(", pyc_output);
            bool first = true;
            for (const auto& param : call->pparams()) {
                if (!first)
                    fputs(", ", pyc_output);
                print_src(param, mod);
                first = false;
            }
            for (const auto& param : call->kwparams()) {
                if (!first)
                    fputs(", ", pyc_output);
                if (param.first.type() == ASTNode::NODE_NAME) {
                    fprintf(pyc_output, "%s = ", param.first.cast<ASTName>()->name()->value());
                } else {
                    PycRef<PycString> str_name = param.first.cast<ASTObject>()->object().require_cast<PycString>();
                    fprintf(pyc_output, "%s = ", str_name->value());
                }
                print_src(param.second, mod);
                first = false;
            }
            if (call->hasVar()) {
                if (!first)
                    fputs(", ", pyc_output);
                fputs("*", pyc_output);
                print_src(call->var(), mod);
                first = false;
            }
            if (call->hasKW()) {
                if (!first)
                    fputs(", ", pyc_output);
                fputs("**", pyc_output);
                print_src(call->kw(), mod);
                first = false;
            }
            fputs(")", pyc_output);
        }
        break;
    case ASTNode::NODE_DELETE:
        {
            fputs("del ", pyc_output);
            print_src(node.cast<ASTDelete>()->value(), mod);
        }
        break;
    case ASTNode::NODE_EXEC:
        {
            PycRef<ASTExec> exec = node.cast<ASTExec>();
            fputs("exec ", pyc_output);
            print_src(exec->statement(), mod);

            if (exec->globals() != NULL) {
                fputs(" in ", pyc_output);
                print_src(exec->globals(), mod);

                if (exec->locals() != NULL
                        && exec->globals() != exec->locals()) {
                    fputs(", ", pyc_output);
                    print_src(exec->locals(), mod);
                }
            }
        }
        break;
    case ASTNode::NODE_FORMATTEDVALUE:
        fputs("f" F_STRING_QUOTE, pyc_output);
        print_formatted_value(node.cast<ASTFormattedValue>(), mod);
        fputs(F_STRING_QUOTE, pyc_output);
        break;
    case ASTNode::NODE_JOINEDSTR:
        fputs("f" F_STRING_QUOTE, pyc_output);
        for (const auto& val : node.cast<ASTJoinedStr>()->values()) {
            switch (val.type()) {
            case ASTNode::NODE_FORMATTEDVALUE:
                print_formatted_value(val.cast<ASTFormattedValue>(), mod);
                break;
            case ASTNode::NODE_OBJECT:
                // When printing a piece of the f-string, keep the quote style consistent.
                // This avoids problems when ''' or """ is part of the string.
                print_const(val.cast<ASTObject>()->object(), mod, F_STRING_QUOTE);
                break;
            default:
                fprintf(stderr, "Unsupported node type %d in NODE_JOINEDSTR\n", val.type());
            }
        }
        fputs(F_STRING_QUOTE, pyc_output);
        break;
    case ASTNode::NODE_KEYWORD:
        fprintf(pyc_output, "%s", node.cast<ASTKeyword>()->word_str());
        break;
    case ASTNode::NODE_LIST:
        {
            fputs("[", pyc_output);
            bool first = true;
            cur_indent++;
            for (const auto& val : node.cast<ASTList>()->values()) {
                if (first)
                    fputs("\n", pyc_output);
                else
                    fputs(",\n", pyc_output);
                start_line(cur_indent);
                print_src(val, mod);
                first = false;
            }
            cur_indent--;
            fputs("]", pyc_output);
        }
        break;
    case ASTNode::NODE_COMPREHENSION:
        {
            PycRef<ASTComprehension> comp = node.cast<ASTComprehension>();

            fputs("[ ", pyc_output);
            print_src(comp->result(), mod);

            for (const auto& gen : comp->generators()) {
                fputs(" for ", pyc_output);
                print_src(gen->index(), mod);
                fputs(" in ", pyc_output);
                print_src(gen->iter(), mod);
                if (gen->condition()) {
                    fprintf(pyc_output, " if ");
                    print_src(gen->condition(), mod);
                }
            }
            fputs(" ]", pyc_output);
        }
        break;
    case ASTNode::NODE_MAP:
        {
            fputs("{", pyc_output);
            bool first = true;
            cur_indent++;
            for (const auto& val : node.cast<ASTMap>()->values()) {
                if (first)
                    fputs("\n", pyc_output);
                else
                    fputs(",\n", pyc_output);
                start_line(cur_indent);
                print_src(val.first, mod);
                fputs(": ", pyc_output);
                print_src(val.second, mod);
                first = false;
            }
            cur_indent--;
            fputs(" }", pyc_output);
        }
        break;
    case ASTNode::NODE_CONST_MAP:
        {
            PycRef<ASTConstMap> const_map = node.cast<ASTConstMap>();
            PycTuple::value_t keys = const_map->keys().cast<ASTObject>()->object().cast<PycTuple>()->values();
            ASTConstMap::values_t values = const_map->values();

            auto map = new ASTMap;
            for (const auto& key : keys) {
                // Values are pushed onto the stack in reverse order.
                PycRef<ASTNode> value = values.back();
                values.pop_back();

                map->add(new ASTObject(key), value);
            }

            print_src(map, mod);
        }
        break;
    case ASTNode::NODE_NAME:
        fprintf(pyc_output, "%s", node.cast<ASTName>()->name()->value());
        break;
    case ASTNode::NODE_NODELIST:
        {
            cur_indent++;
            for (const auto& ln : node.cast<ASTNodeList>()->nodes()) {
                if (ln.cast<ASTNode>().type() != ASTNode::NODE_NODELIST) {
                    start_line(cur_indent);
                }
                print_src(ln, mod);
                end_line();
            }
            cur_indent--;
        }
        break;
    case ASTNode::NODE_BLOCK:
        {
            if (node.cast<ASTBlock>()->blktype() == ASTBlock::BLK_ELSE
                    && node.cast<ASTBlock>()->size() == 0)
                break;

            if (node.cast<ASTBlock>()->blktype() == ASTBlock::BLK_CONTAINER) {
                end_line();
                PycRef<ASTBlock> blk = node.cast<ASTBlock>();
                print_block(blk, mod);
                end_line();
                break;
            }

            fprintf(pyc_output, "%s", node.cast<ASTBlock>()->type_str());
            PycRef<ASTBlock> blk = node.cast<ASTBlock>();
            if (blk->blktype() == ASTBlock::BLK_IF
                    || blk->blktype() == ASTBlock::BLK_ELIF
                    || blk->blktype() == ASTBlock::BLK_WHILE) {
                if (blk.cast<ASTCondBlock>()->negative())
                    fputs(" not ", pyc_output);
                else
                    fputs(" ", pyc_output);

                print_src(blk.cast<ASTCondBlock>()->cond(), mod);
            } else if (blk->blktype() == ASTBlock::BLK_FOR || blk->blktype() == ASTBlock::BLK_ASYNCFOR) {
                fputs(" ", pyc_output);
                print_src(blk.cast<ASTIterBlock>()->index(), mod);
                fputs(" in ", pyc_output);
                print_src(blk.cast<ASTIterBlock>()->iter(), mod);
            } else if (blk->blktype() == ASTBlock::BLK_EXCEPT &&
                    blk.cast<ASTCondBlock>()->cond() != NULL) {
                fputs(" ", pyc_output);
                print_src(blk.cast<ASTCondBlock>()->cond(), mod);
            } else if (blk->blktype() == ASTBlock::BLK_WITH) {
                fputs(" ", pyc_output);
                print_src(blk.cast<ASTWithBlock>()->expr(), mod);
                PycRef<ASTNode> var = blk.cast<ASTWithBlock>()->var();
                if (var != NULL) {
                    fputs(" as ", pyc_output);
                    print_src(var, mod);
                }
            }
            fputs(":\n", pyc_output);

            cur_indent++;
            print_block(blk, mod);
            cur_indent--;
        }
        break;
    case ASTNode::NODE_OBJECT:
        {
            PycRef<PycObject> obj = node.cast<ASTObject>()->object();
            if (obj.type() == PycObject::TYPE_CODE) {
                PycRef<PycCode> code = obj.cast<PycCode>();
                decompyle(code, mod);
            } else {
                print_const(obj, mod);
            }
        }
        break;
    case ASTNode::NODE_PRINT:
        {
            fputs("print ", pyc_output);
            bool first = true;
            if (node.cast<ASTPrint>()->stream() != nullptr) {
                fputs(">>", pyc_output);
                print_src(node.cast<ASTPrint>()->stream(), mod);
                first = false;
            }

            for (const auto& val : node.cast<ASTPrint>()->values()) {
                if (!first)
                    fputs(", ", pyc_output);
                print_src(val, mod);
                first = false;
            }
            if (!node.cast<ASTPrint>()->eol())
                fputs(",", pyc_output);
        }
        break;
    case ASTNode::NODE_RAISE:
        {
            PycRef<ASTRaise> raise = node.cast<ASTRaise>();
            fputs("raise ", pyc_output);
            bool first = true;
            for (const auto& param : raise->params()) {
                if (!first)
                    fputs(", ", pyc_output);
                print_src(param, mod);
                first = false;
            }
        }
        break;
    case ASTNode::NODE_RETURN:
        {
            PycRef<ASTReturn> ret = node.cast<ASTReturn>();
            PycRef<ASTNode> value = ret->value();
            if (!inLambda) {
                switch (ret->rettype()) {
                case ASTReturn::RETURN:
                    fputs("return ", pyc_output);
                    break;
                case ASTReturn::YIELD:
                    fputs("yield ", pyc_output);
                    break;
                case ASTReturn::YIELD_FROM:
                    if (value.type() == ASTNode::NODE_AWAITABLE) {
                        fputs("await ", pyc_output);
                        value = value.cast<ASTAwaitable>()->expression();
                    } else {
                        fputs("yield from ", pyc_output);
                    }
                    break;
                }
            }
            print_src(value, mod);
        }
        break;
    case ASTNode::NODE_SLICE:
        {
            PycRef<ASTSlice> slice = node.cast<ASTSlice>();

            if (slice->op() & ASTSlice::SLICE1) {
                print_src(slice->left(), mod);
            }
            fputs(":", pyc_output);
            if (slice->op() & ASTSlice::SLICE2) {
                print_src(slice->right(), mod);
            }
        }
        break;
    case ASTNode::NODE_IMPORT:
        {
            PycRef<ASTImport> import = node.cast<ASTImport>();
            if (import->stores().size()) {
                ASTImport::list_t stores = import->stores();

                fputs("from ", pyc_output);
                if (import->name().type() == ASTNode::NODE_IMPORT)
                    print_src(import->name().cast<ASTImport>()->name(), mod);
                else
                    print_src(import->name(), mod);
                fputs(" import ", pyc_output);

                if (stores.size() == 1) {
                    auto src = stores.front()->src();
                    auto dest = stores.front()->dest();
                    print_src(src, mod);

                    if (src.cast<ASTName>()->name()->value() != dest.cast<ASTName>()->name()->value()) {
                        fputs(" as ", pyc_output);
                        print_src(dest, mod);
                    }
                } else {
                    bool first = true;
                    for (const auto& st : stores) {
                        if (!first)
                            fputs(", ", pyc_output);
                        print_src(st->src(), mod);
                        first = false;

                        if (st->src().cast<ASTName>()->name()->value() != st->dest().cast<ASTName>()->name()->value()) {
                            fputs(" as ", pyc_output);
                            print_src(st->dest(), mod);
                        }
                    }
                }
            } else {
                fputs("import ", pyc_output);
                print_src(import->name(), mod);
            }
        }
        break;
    case ASTNode::NODE_FUNCTION:
        {
            /* Actual named functions are NODE_STORE with a name */
            fputs("(lambda ", pyc_output);
            PycRef<ASTNode> code = node.cast<ASTFunction>()->code();
            PycRef<PycCode> code_src = code.cast<ASTObject>()->object().cast<PycCode>();
            ASTFunction::defarg_t defargs = node.cast<ASTFunction>()->defargs();
            ASTFunction::defarg_t kwdefargs = node.cast<ASTFunction>()->kwdefargs();
            auto da = defargs.cbegin();
            int narg = 0;
            for (int i=0; i<code_src->argCount(); i++) {
                if (narg)
                    fputs(", ", pyc_output);
                fprintf(pyc_output, "%s", code_src->getVarName(narg++)->value());
                if ((code_src->argCount() - i) <= (int)defargs.size()) {
                    fputs(" = ", pyc_output);
                    print_src(*da++, mod);
                }
            }
            da = kwdefargs.cbegin();
            if (code_src->kwOnlyArgCount() != 0) {
                fputs(narg == 0 ? "*" : ", *", pyc_output);
                for (int i = 0; i < code_src->argCount(); i++) {
                    fputs(", ", pyc_output);
                    fprintf(pyc_output, "%s", code_src->getVarName(narg++)->value());
                    if ((code_src->kwOnlyArgCount() - i) <= (int)kwdefargs.size()) {
                        fputs(" = ", pyc_output);
                        print_src(*da++, mod);
                    }
                }
            }
            fputs(": ", pyc_output);

            inLambda = true;
            print_src(code, mod);
            inLambda = false;

            fputs(")", pyc_output);
        }
        break;
    case ASTNode::NODE_STORE:
        {
            PycRef<ASTNode> src = node.cast<ASTStore>()->src();
            PycRef<ASTNode> dest = node.cast<ASTStore>()->dest();
            if (src.type() == ASTNode::NODE_FUNCTION) {
                PycRef<ASTNode> code = src.cast<ASTFunction>()->code();
                PycRef<PycCode> code_src = code.cast<ASTObject>()->object().cast<PycCode>();
                bool isLambda = false;

                if (strcmp(code_src->name()->value(), "<lambda>") == 0) {
                    fputs("\n", pyc_output);
                    start_line(cur_indent);
                    print_src(dest, mod);
                    fputs(" = lambda ", pyc_output);
                    isLambda = true;
                } else {
                    fputs("\n", pyc_output);
                    start_line(cur_indent);
                    if (code_src->flags() & PycCode::CO_COROUTINE)
                        fputs("async ", pyc_output);
                    fputs("def ", pyc_output);
                    print_src(dest, mod);
                    fputs("(", pyc_output);
                }

                ASTFunction::defarg_t defargs = src.cast<ASTFunction>()->defargs();
                ASTFunction::defarg_t kwdefargs = src.cast<ASTFunction>()->kwdefargs();
                auto da = defargs.cbegin();
                int narg = 0;
                for (int i = 0; i < code_src->argCount(); ++i) {
                    if (narg)
                        fputs(", ", pyc_output);
                    fprintf(pyc_output, "%s", code_src->getVarName(narg++)->value());
                    if ((code_src->argCount() - i) <= (int)defargs.size()) {
                        fputs(" = ", pyc_output);
                        print_src(*da++, mod);
                    }
                }
                da = kwdefargs.cbegin();
                if (code_src->kwOnlyArgCount() != 0) {
                    fputs(narg == 0 ? "*" : ", *", pyc_output);
                    for (int i = 0; i < code_src->kwOnlyArgCount(); ++i) {
                        fputs(", ", pyc_output);
                        fprintf(pyc_output, "%s", code_src->getVarName(narg++)->value());
                        if ((code_src->kwOnlyArgCount() - i) <= (int)kwdefargs.size()) {
                            fputs(" = ", pyc_output);
                            print_src(*da++, mod);
                        }
                    }
                }
                if (code_src->flags() & PycCode::CO_VARARGS) {
                    if (narg)
                        fputs(", ", pyc_output);
                    fprintf(pyc_output, "*%s", code_src->getVarName(narg++)->value());
                }
                if (code_src->flags() & PycCode::CO_VARKEYWORDS) {
                    if (narg)
                        fputs(", ", pyc_output);

                    int idx = code_src->argCount();
                    if (code_src->flags() & PycCode::CO_VARARGS) {
                        idx++;
                    }
                    fprintf(pyc_output, "**%s", code_src->getVarName(narg++)->value());
                }

                if (isLambda) {
                    fputs(": ", pyc_output);
                } else {
                    fputs("):\n", pyc_output);
                    printDocstringAndGlobals = true;
                }

                bool preLambda = inLambda;
                inLambda |= isLambda;

                print_src(code, mod);

                inLambda = preLambda;
            } else if (src.type() == ASTNode::NODE_CLASS) {
                fputs("\n", pyc_output);
                start_line(cur_indent);
                fputs("class ", pyc_output);
                print_src(dest, mod);
                PycRef<ASTTuple> bases = src.cast<ASTClass>()->bases().cast<ASTTuple>();
                if (bases->values().size() > 0) {
                    fputs("(", pyc_output);
                    bool first = true;
                    for (const auto& val : bases->values()) {
                        if (!first)
                            fputs(", ", pyc_output);
                        print_src(val, mod);
                        first = false;
                    }
                    fputs("):\n", pyc_output);
                } else {
                    // Don't put parens if there are no base classes
                    fputs(":\n", pyc_output);
                }
                printClassDocstring = true;
                PycRef<ASTNode> code = src.cast<ASTClass>()->code().cast<ASTCall>()
                                       ->func().cast<ASTFunction>()->code();
                print_src(code, mod);
            } else if (src.type() == ASTNode::NODE_IMPORT) {
                PycRef<ASTImport> import = src.cast<ASTImport>();
                if (import->fromlist() != NULL) {
                    PycRef<PycObject> fromlist = import->fromlist().cast<ASTObject>()->object();
                    if (fromlist != Pyc_None) {
                        fputs("from ", pyc_output);
                        if (import->name().type() == ASTNode::NODE_IMPORT)
                            print_src(import->name().cast<ASTImport>()->name(), mod);
                        else
                            print_src(import->name(), mod);
                        fputs(" import ", pyc_output);
                        if (fromlist.type() == PycObject::TYPE_TUPLE ||
                                fromlist.type() == PycObject::TYPE_SMALL_TUPLE) {
                            bool first = true;
                            for (const auto& val : fromlist.cast<PycTuple>()->values()) {
                                if (!first)
                                    fputs(", ", pyc_output);
                                fprintf(pyc_output, "%s", val.cast<PycString>()->value());
                                first = false;
                            }
                        } else {
                            fprintf(pyc_output, "%s", fromlist.cast<PycString>()->value());
                        }
                    } else {
                        fputs("import ", pyc_output);
                        print_src(import->name(), mod);
                    }
                } else {
                    fputs("import ", pyc_output);
                    PycRef<ASTNode> import_name = import->name();
                    print_src(import_name, mod);
                    if (!dest.cast<ASTName>()->name()->isEqual(import_name.cast<ASTName>()->name().cast<PycObject>())) {
                        fputs(" as ", pyc_output);
                        print_src(dest, mod);
                    }
                }
            } else if (src.type() == ASTNode::NODE_BINARY &&
                    src.cast<ASTBinary>()->is_inplace() == true) {
                print_src(src, mod);
            } else {
                print_src(dest, mod);
                fputs(" = ", pyc_output);
                print_src(src, mod);
            }
        }
        break;
    case ASTNode::NODE_SUBSCR:
        {
            print_src(node.cast<ASTSubscr>()->name(), mod);
            fputs("[", pyc_output);
            print_src(node.cast<ASTSubscr>()->key(), mod);
            fputs("]", pyc_output);
        }
        break;
    case ASTNode::NODE_CONVERT:
        {
            fputs("`", pyc_output);
            print_src(node.cast<ASTConvert>()->name(), mod);
            fputs("`", pyc_output);
        }
        break;
    case ASTNode::NODE_TUPLE:
        {
            PycRef<ASTTuple> tuple = node.cast<ASTTuple>();
            ASTTuple::value_t values = tuple->values();
            if (tuple->requireParens())
                fputc('(', pyc_output);
            bool first = true;
            for (const auto& val : values) {
                if (!first)
                    fputs(", ", pyc_output);
                print_src(val, mod);
                first = false;
            }
            if (values.size() == 1)
                fputc(',', pyc_output);
            if (tuple->requireParens())
                fputc(')', pyc_output);
        }
        break;
    default:
        fprintf(pyc_output, "<NODE:%d>", node->type());
        fprintf(stderr, "Unsupported Node type: %d\n", node->type());
        cleanBuild = false;
        return;
    }

    cleanBuild = true;
}

bool print_docstring(PycRef<PycObject> obj, int indent, PycModule* mod)
{
    // docstrings are translated from the bytecode __doc__ = 'string' to simply '''string'''
    signed char prefix = -1;
    switch (obj.type()) {
    case PycObject::TYPE_STRING:
        prefix = mod->strIsUnicode() ? 'b' : 0;
        break;
    case PycObject::TYPE_UNICODE:
        prefix = mod->strIsUnicode() ? 0 : 'u';
        break;
    case PycObject::TYPE_STRINGREF:
    case PycObject::TYPE_INTERNED:
    case PycObject::TYPE_ASCII:
    case PycObject::TYPE_ASCII_INTERNED:
    case PycObject::TYPE_SHORT_ASCII:
    case PycObject::TYPE_SHORT_ASCII_INTERNED:
        if (mod->majorVer() >= 3)
            prefix = 0;
        else
            prefix = mod->strIsUnicode() ? 'b' : 0;
        break;
    }
    if (prefix != -1) {
        start_line(indent);
        OutputString(obj.cast<PycString>(), prefix, true);
        fputs("\n", pyc_output);
        return true;
    } else
        return false;
}

void decompyle(PycRef<PycCode> code, PycModule* mod)
{
    PycRef<ASTNode> source = BuildFromCode(code, mod);

    PycRef<ASTNodeList> clean = source.cast<ASTNodeList>();
    if (cleanBuild) {
        // The Python compiler adds some stuff that we don't really care
        // about, and would add extra code for re-compilation anyway.
        // We strip these lines out here, and then add a "pass" statement
        // if the cleaned up code is empty
        if (clean->nodes().front().type() == ASTNode::NODE_STORE) {
            PycRef<ASTStore> store = clean->nodes().front().cast<ASTStore>();
            if (store->src().type() == ASTNode::NODE_NAME
                    && store->dest().type() == ASTNode::NODE_NAME) {
                PycRef<ASTName> src = store->src().cast<ASTName>();
                PycRef<ASTName> dest = store->dest().cast<ASTName>();
                if (src->name()->isEqual("__name__")
                        && dest->name()->isEqual("__module__")) {
                    // __module__ = __name__
                    // Automatically added by Python 2.2.1 and later
                    clean->removeFirst();
                }
            }
        }
        if (clean->nodes().front().type() == ASTNode::NODE_STORE) {
            PycRef<ASTStore> store = clean->nodes().front().cast<ASTStore>();
            if (store->src().type() == ASTNode::NODE_OBJECT
                    && store->dest().type() == ASTNode::NODE_NAME) {
                PycRef<ASTObject> src = store->src().cast<ASTObject>();
                PycRef<PycString> srcString = src->object().cast<PycString>();
                PycRef<ASTName> dest = store->dest().cast<ASTName>();
                if (srcString != nullptr && srcString->isEqual(code->name().cast<PycObject>())
                        && dest->name()->isEqual("__qualname__")) {
                    // __qualname__ = '<Class Name>'
                    // Automatically added by Python 3.3 and later
                    clean->removeFirst();
                }
            }
        }

        // Class and module docstrings may only appear at the beginning of their source
        if (printClassDocstring && clean->nodes().front().type() == ASTNode::NODE_STORE) {
            PycRef<ASTStore> store = clean->nodes().front().cast<ASTStore>();
            if (store->dest().type() == ASTNode::NODE_NAME &&
                    store->dest().cast<ASTName>()->name()->isEqual("__doc__") &&
                    store->src().type() == ASTNode::NODE_OBJECT) {
                if (print_docstring(store->src().cast<ASTObject>()->object(),
                        cur_indent + (code->name()->isEqual("<module>") ? 0 : 1), mod))
                    clean->removeFirst();
            }
        }
        if (clean->nodes().back().type() == ASTNode::NODE_RETURN) {
            PycRef<ASTReturn> ret = clean->nodes().back().cast<ASTReturn>();

            if (ret->value() == NULL || ret->value().type() == ASTNode::NODE_LOCALS) {
                clean->removeLast();  // Always an extraneous return statement
            }
        }
    }
    if (printClassDocstring)
        printClassDocstring = false;
    // This is outside the clean check so a source block will always
    // be compilable, even if decompylation failed.
    if (clean->nodes().size() == 0 && !code.isIdent(mod->code()))
        clean->append(new ASTKeyword(ASTKeyword::KW_PASS));

    bool part1clean = cleanBuild;

    if (printDocstringAndGlobals) {
        if (code->consts()->size())
            print_docstring(code->getConst(0), cur_indent + 1, mod);

        PycCode::globals_t globs = code->getGlobals();
        if (globs.size()) {
            start_line(cur_indent + 1);
            fputs("global ", pyc_output);
            bool first = true;
            for (const auto& glob : globs) {
                if (!first)
                    fputs(", ", pyc_output);
                fprintf(pyc_output, "%s", glob->value());
                first = false;
            }
            fputs("\n", pyc_output);
        }
        printDocstringAndGlobals = false;
    }

    print_src(source, mod);

    if (!cleanBuild || !part1clean) {
        start_line(cur_indent);
        fputs("# WARNING: Decompyle incomplete\n", pyc_output);
    }
}<|MERGE_RESOLUTION|>--- conflicted
+++ resolved
@@ -857,7 +857,6 @@
                 stack.push(NULL); // We can totally hack this >_>
             }
             break;
-<<<<<<< HEAD
         case Pyc::GET_AITER:
             {
                 // Logic very similar to FOR_ITER_A
@@ -880,7 +879,6 @@
             break;
         case Pyc::GET_ANEXT:
             break;
-=======
         case Pyc::FORMAT_VALUE_A:
             {
                 auto conversion_flag = static_cast<ASTFormattedValue::ConversionFlag>(operand);
@@ -909,7 +907,6 @@
                 }
             }
             break;
->>>>>>> d3a46f71
         case Pyc::GET_AWAITABLE:
             {
                 PycRef<ASTNode> object = stack.top();
