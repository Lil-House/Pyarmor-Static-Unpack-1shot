#include <cstring>
#include <cstdint>
#include <stdexcept>
#include "ASTree.h"
#include "FastStack.h"
#include "pyc_numeric.h"
#include "bytecode.h"
#include "plusaes.hpp"

// This must be a triple quote (''' or """), to handle interpolated string literals containing the opposite quote style.
// E.g. f'''{"interpolated "123' literal"}'''    -> valid.
// E.g. f"""{"interpolated "123' literal"}"""    -> valid.
// E.g. f'{"interpolated "123' literal"}'        -> invalid, unescaped quotes in literal.
// E.g. f'{"interpolated \"123\' literal"}'      -> invalid, f-string expression does not allow backslash.
// NOTE: Nested f-strings not supported.
#define F_STRING_QUOTE "'''"

static void append_to_chain_store(const PycRef<ASTNode>& chainStore,
        PycRef<ASTNode> item, FastStack& stack, const PycRef<ASTBlock>& curblock);

/* Use this to determine if an error occurred (and therefore, if we should
 * avoid cleaning the output tree) */
static bool cleanBuild;

/* Use this to prevent printing return keywords and newlines in lambdas. */
static bool inLambda = false;

/* Use this to keep track of whether we need to print out any docstring and
 * the list of global variables that we are using (such as inside a function). */
static bool printDocstringAndGlobals = false;

/* Use this to keep track of whether we need to print a class or module docstring */
static bool printClassDocstring = true;

// shortcut for all top/pop calls
static PycRef<ASTNode> StackPopTop(FastStack& stack)
{
    const auto node(stack.top());
    stack.pop();
    return node;
}

/* compiler generates very, VERY similar byte code for if/else statement block and if-expression
 *  statement
 *      if a: b = 1
 *      else: b = 2
 *  expression:
 *      b = 1 if a else 2
 *  (see for instance https://stackoverflow.com/a/52202007)
 *  here, try to guess if just finished else statement is part of if-expression (ternary operator)
 *  if it is, remove statements from the block and put a ternary node on top of stack
 */
static void CheckIfExpr(FastStack& stack, PycRef<ASTBlock> curblock)
{
    if (stack.empty())
        return;
    if (curblock->nodes().size() < 2)
        return;
    auto rit = curblock->nodes().crbegin();
    // the last is "else" block, the one before should be "if" (could be "for", ...)
    if ((*rit)->type() != ASTNode::NODE_BLOCK ||
        (*rit).cast<ASTBlock>()->blktype() != ASTBlock::BLK_ELSE)
        return;
    ++rit;
    if ((*rit)->type() != ASTNode::NODE_BLOCK ||
        (*rit).cast<ASTBlock>()->blktype() != ASTBlock::BLK_IF)
        return;
    auto else_expr = StackPopTop(stack);
    curblock->removeLast();
    auto if_block = curblock->nodes().back();
    auto if_expr = StackPopTop(stack);
    curblock->removeLast();
    stack.push(new ASTTernary(std::move(if_block), std::move(if_expr), std::move(else_expr)));
}

PycRef<ASTNode> PyarmorMixStrDecrypt(const std::string &inputString, PycModule *mod)
{
    std::string result(inputString.substr(1));
    if (inputString[0] & 0x80)
    {
        unsigned char nonce[16] = {0};
        memcpy(nonce, mod->pyarmor_mix_str_aes_nonce, 12);
        nonce[15] = 2;

        plusaes::crypt_ctr(
            (unsigned char *)&result[0],
            result.length(),
            mod->pyarmor_aes_key,
            16,
            &nonce);
    }
    switch (inputString[0] & 0x7F)
    {
    case 1:
    {
        PycRef<PycString> new_str = new PycString(PycString::TYPE_UNICODE);
        new_str->setValue(result);
        return new ASTObject(new_str.cast<PycObject>());
    }
    case 2:
    {
        PycBuffer buf(result.data(), (int)result.length());
        return new ASTObject(LoadObject(&buf, mod));
    }
    case 3:
    {
        PycRef<PycString> new_str = new PycString(PycString::TYPE_UNICODE);
        new_str->setValue(result);
        return new ASTImport(new ASTName(new_str), nullptr);
    }
    case 4:
    default:
    {
        fprintf(stderr, "Unknown PyarmorAssert string first byte: %d\n", inputString[0] & 0x7F);
        PycRef<PycString> new_str = new PycString(PycString::TYPE_UNICODE);
        new_str->setValue((char)(inputString[0] & 0x7F) + result);
        return new ASTObject(new_str.cast<PycObject>());
    }
    }
}

void CallOrPyarmorBuiltins(FastStack &stack, PycRef<ASTBlock> &curblock, PycModule *mod)
{
    if (stack.empty() || stack.top()->type() != ASTNode::NODE_CALL)
        return;

    PycRef<ASTCall> call = stack.top().cast<ASTCall>();
    if (call->func().type() != ASTNode::NODE_OBJECT)
        return;

    PycRef<PycString> func_name = call->func().cast<ASTObject>()->object().try_cast<PycString>();
    if (func_name == nullptr || !func_name->startsWith("__pyarmor_"))
        return;

    const std::string& name = func_name->strValue();
    if (name.find("__pyarmor_assert_") == std::string::npos)
    {
        PycRef<PycString> new_str = new PycString(PycString::TYPE_UNICODE);
        new_str->setValue(name + "(...)");
        stack.pop();
        stack.push(new ASTObject(new_str.cast<PycObject>()));
        // str '__pyarmor_enter_12345__(...)'
        return;
    }

    if (call->pparams().size() != 1)  // pyarmor_assert takes exactly one parameter
        return;
    
    const auto& param = call->pparams().front();
    if (param.type() == ASTNode::NODE_OBJECT)
    {
        PycRef<PycString> obj = param.cast<ASTObject>()->object().try_cast<PycString>();
        if (obj == nullptr)
            return;
        PycRef<ASTNode> new_node = PyarmorMixStrDecrypt(obj->strValue(), mod);
        stack.pop();
        stack.push(new_node);
        // result of __pyarmor_assert__(b'something')
        return;
    }
    
    if (param.type() == ASTNode::NODE_TUPLE)
    {
        const auto &tuple = param.cast<ASTTuple>();
        if (tuple->values().size() <= 1 || tuple->values().size() > 3)
            return;
        if (tuple->values()[1].type() != ASTNode::NODE_OBJECT)
            return;
        auto enc_str = tuple->values()[1].cast<ASTObject>()->object().try_cast<PycString>();
        if (enc_str == nullptr)
            return;
        PycRef<ASTNode> attr_name = PyarmorMixStrDecrypt(enc_str->strValue(), mod);
        if (attr_name->type() != ASTNode::NODE_OBJECT)
            return;
        auto name_str = attr_name.cast<ASTObject>()->object().try_cast<PycString>();
        if (name_str == nullptr)
            return;
        PycRef<ASTNode> attr_ref = new ASTBinary(tuple->values()[0], new ASTName(name_str), ASTBinary::BIN_ATTR);
        if (tuple->values().size() == 2)
        {
            stack.pop();
            stack.push(attr_ref);
            // __pyarmor_assert__((from, b'enc_attr')) -> from.enc_attr
            return;
        }
        else if (tuple->values().size() == 3)
        {
            stack.pop();
            curblock->append(new ASTStore(tuple->values()[2], attr_ref));
            // __pyarmor_assert__((from, b'enc_attr', value)) -> from.enc_attr = value
            return;
        }
    }

    if (param.type() == ASTNode::NODE_NAME)
    {
        stack.pop();
        stack.push(param);
        // __pyarmor_assert__(name) -> name
        return;
    }
}

PycRef<ASTNode> BuildFromCode(PycRef<PycCode> code, PycModule* mod)
{
    PycBuffer source(code->code()->value(), code->code()->length());

    FastStack stack((mod->majorVer() == 1) ? 20 : code->stackSize());
    stackhist_t stack_hist;

    std::stack<PycRef<ASTBlock> > blocks;
    PycRef<ASTBlock> defblock = new ASTBlock(ASTBlock::BLK_MAIN);
    defblock->init();
    PycRef<ASTBlock> curblock = defblock;
    blocks.push(defblock);

    int opcode, operand;
    int curpos = 0;
    int pos = 0;
    int unpack = 0;
    bool else_pop = false;
    bool need_try = false;
    bool variable_annotations = false;

    while (!source.atEof()) {
#if defined(BLOCK_DEBUG) || defined(STACK_DEBUG)
        fprintf(stderr, "%-7d", pos);
    #ifdef STACK_DEBUG
        fprintf(stderr, "%-5d", (unsigned int)stack_hist.size() + 1);
    #endif
    #ifdef BLOCK_DEBUG
        for (unsigned int i = 0; i < blocks.size(); i++)
            fprintf(stderr, "    ");
        fprintf(stderr, "%s (%d)", curblock->type_str(), curblock->end());
    #endif
        fprintf(stderr, "\n");
#endif

        curpos = pos;
        bc_next(source, mod, opcode, operand, pos);

        if (need_try && opcode != Pyc::SETUP_EXCEPT_A) {
            need_try = false;

            /* Store the current stack for the except/finally statement(s) */
            stack_hist.push(stack);
            PycRef<ASTBlock> tryblock = new ASTBlock(ASTBlock::BLK_TRY, curblock->end(), true);
            blocks.push(tryblock);
            curblock = blocks.top();
        } else if (else_pop
                && opcode != Pyc::JUMP_FORWARD_A
                && opcode != Pyc::JUMP_IF_FALSE_A
                && opcode != Pyc::JUMP_IF_FALSE_OR_POP_A
                && opcode != Pyc::POP_JUMP_IF_FALSE_A
                && opcode != Pyc::POP_JUMP_FORWARD_IF_FALSE_A
                && opcode != Pyc::JUMP_IF_TRUE_A
                && opcode != Pyc::JUMP_IF_TRUE_OR_POP_A
                && opcode != Pyc::POP_JUMP_IF_TRUE_A
                && opcode != Pyc::POP_JUMP_FORWARD_IF_TRUE_A
                && opcode != Pyc::POP_BLOCK) {
            else_pop = false;

            PycRef<ASTBlock> prev = curblock;
            while (prev->end() < pos
                    && prev->blktype() != ASTBlock::BLK_MAIN) {
                if (prev->blktype() != ASTBlock::BLK_CONTAINER) {
                    if (prev->end() == 0) {
                        break;
                    }

                    /* We want to keep the stack the same, but we need to pop
                     * a level off the history. */
                    //stack = stack_hist.top();
                    if (!stack_hist.empty())
                        stack_hist.pop();
                }
                blocks.pop();

                if (blocks.empty())
                    break;

                curblock = blocks.top();
                curblock->append(prev.cast<ASTNode>());

                prev = curblock;

                CheckIfExpr(stack, curblock);
            }
        }

        switch (opcode) {
        case Pyc::BINARY_OP_A:
            {
                ASTBinary::BinOp op = ASTBinary::from_binary_op(operand);
                if (op == ASTBinary::BIN_INVALID)
                    fprintf(stderr, "Unsupported `BINARY_OP` operand value: %d\n", operand);
                PycRef<ASTNode> right = stack.top();
                stack.pop();
                PycRef<ASTNode> left = stack.top();
                stack.pop();
                stack.push(new ASTBinary(left, right, op));
            }
            break;
        case Pyc::BINARY_ADD:
        case Pyc::BINARY_AND:
        case Pyc::BINARY_DIVIDE:
        case Pyc::BINARY_FLOOR_DIVIDE:
        case Pyc::BINARY_LSHIFT:
        case Pyc::BINARY_MODULO:
        case Pyc::BINARY_MULTIPLY:
        case Pyc::BINARY_OR:
        case Pyc::BINARY_POWER:
        case Pyc::BINARY_RSHIFT:
        case Pyc::BINARY_SUBTRACT:
        case Pyc::BINARY_TRUE_DIVIDE:
        case Pyc::BINARY_XOR:
        case Pyc::BINARY_MATRIX_MULTIPLY:
        case Pyc::INPLACE_ADD:
        case Pyc::INPLACE_AND:
        case Pyc::INPLACE_DIVIDE:
        case Pyc::INPLACE_FLOOR_DIVIDE:
        case Pyc::INPLACE_LSHIFT:
        case Pyc::INPLACE_MODULO:
        case Pyc::INPLACE_MULTIPLY:
        case Pyc::INPLACE_OR:
        case Pyc::INPLACE_POWER:
        case Pyc::INPLACE_RSHIFT:
        case Pyc::INPLACE_SUBTRACT:
        case Pyc::INPLACE_TRUE_DIVIDE:
        case Pyc::INPLACE_XOR:
        case Pyc::INPLACE_MATRIX_MULTIPLY:
            {
                ASTBinary::BinOp op = ASTBinary::from_opcode(opcode);
                if (op == ASTBinary::BIN_INVALID)
                    throw std::runtime_error("Unhandled opcode from ASTBinary::from_opcode");
                PycRef<ASTNode> right = stack.top();
                stack.pop();
                PycRef<ASTNode> left = stack.top();
                stack.pop();
                stack.push(new ASTBinary(left, right, op));
            }
            break;
        case Pyc::BINARY_SUBSCR:
            {
                PycRef<ASTNode> subscr = stack.top();
                stack.pop();
                PycRef<ASTNode> src = stack.top();
                stack.pop();
                stack.push(new ASTSubscr(src, subscr));
            }
            break;
        case Pyc::BREAK_LOOP:
            curblock->append(new ASTKeyword(ASTKeyword::KW_BREAK));
            break;
        case Pyc::BUILD_CLASS:
            {
                PycRef<ASTNode> class_code = stack.top();
                stack.pop();
                PycRef<ASTNode> bases = stack.top();
                stack.pop();
                PycRef<ASTNode> name = stack.top();
                stack.pop();
                stack.push(new ASTClass(class_code, bases, name));
            }
            break;
        case Pyc::BUILD_FUNCTION:
            {
                PycRef<ASTNode> fun_code = stack.top();
                stack.pop();
                stack.push(new ASTFunction(fun_code, {}, {}));
            }
            break;
        case Pyc::BUILD_LIST_A:
            {
                ASTList::value_t values;
                for (int i=0; i<operand; i++) {
                    values.push_front(stack.top());
                    stack.pop();
                }
                stack.push(new ASTList(values));
            }
            break;
        case Pyc::BUILD_SET_A:
            {
                ASTSet::value_t values;
                for (int i=0; i<operand; i++) {
                    values.push_front(stack.top());
                    stack.pop();
                }
                stack.push(new ASTSet(values));
            }
            break;
        case Pyc::BUILD_MAP_A:
            if (mod->verCompare(3, 5) >= 0) {
                auto map = new ASTMap;
                for (int i=0; i<operand; ++i) {
                    PycRef<ASTNode> value = stack.top();
                    stack.pop();
                    PycRef<ASTNode> key = stack.top();
                    stack.pop();
                    map->add(key, value);
                }
                stack.push(map);
            } else {
                if (stack.top().type() == ASTNode::NODE_CHAINSTORE) {
                    stack.pop();
                }
                stack.push(new ASTMap());
            }
            break;
        case Pyc::BUILD_CONST_KEY_MAP_A:
            // Top of stack will be a tuple of keys.
            // Values will start at TOS - 1.
            {
                PycRef<ASTNode> keys = stack.top();
                stack.pop();

                ASTConstMap::values_t values;
                values.reserve(operand);
                for (int i = 0; i < operand; ++i) {
                    PycRef<ASTNode> value = stack.top();
                    stack.pop();
                    values.push_back(value);
                }

                stack.push(new ASTConstMap(keys, values));
            }
            break;
        case Pyc::STORE_MAP:
            {
                PycRef<ASTNode> key = stack.top();
                stack.pop();
                PycRef<ASTNode> value = stack.top();
                stack.pop();
                PycRef<ASTMap> map = stack.top().cast<ASTMap>();
                map->add(key, value);
            }
            break;
        case Pyc::BUILD_SLICE_A:
            {
                if (operand == 2) {
                    PycRef<ASTNode> end = stack.top();
                    stack.pop();
                    PycRef<ASTNode> start = stack.top();
                    stack.pop();

                    if (start.type() == ASTNode::NODE_OBJECT
                            && start.cast<ASTObject>()->object() == Pyc_None) {
                        start = NULL;
                    }

                    if (end.type() == ASTNode::NODE_OBJECT
                            && end.cast<ASTObject>()->object() == Pyc_None) {
                        end = NULL;
                    }

                    if (start == NULL && end == NULL) {
                        stack.push(new ASTSlice(ASTSlice::SLICE0));
                    } else if (start == NULL) {
                        stack.push(new ASTSlice(ASTSlice::SLICE2, start, end));
                    } else if (end == NULL) {
                        stack.push(new ASTSlice(ASTSlice::SLICE1, start, end));
                    } else {
                        stack.push(new ASTSlice(ASTSlice::SLICE3, start, end));
                    }
                } else if (operand == 3) {
                    PycRef<ASTNode> step = stack.top();
                    stack.pop();
                    PycRef<ASTNode> end = stack.top();
                    stack.pop();
                    PycRef<ASTNode> start = stack.top();
                    stack.pop();

                    if (start.type() == ASTNode::NODE_OBJECT
                            && start.cast<ASTObject>()->object() == Pyc_None) {
                        start = NULL;
                    }

                    if (end.type() == ASTNode::NODE_OBJECT
                            && end.cast<ASTObject>()->object() == Pyc_None) {
                        end = NULL;
                    }

                    if (step.type() == ASTNode::NODE_OBJECT
                            && step.cast<ASTObject>()->object() == Pyc_None) {
                        step = NULL;
                    }

                    /* We have to do this as a slice where one side is another slice */
                    /* [[a:b]:c] */

                    if (start == NULL && end == NULL) {
                        stack.push(new ASTSlice(ASTSlice::SLICE0));
                    } else if (start == NULL) {
                        stack.push(new ASTSlice(ASTSlice::SLICE2, start, end));
                    } else if (end == NULL) {
                        stack.push(new ASTSlice(ASTSlice::SLICE1, start, end));
                    } else {
                        stack.push(new ASTSlice(ASTSlice::SLICE3, start, end));
                    }

                    PycRef<ASTNode> lhs = stack.top();
                    stack.pop();

                    if (step == NULL) {
                        stack.push(new ASTSlice(ASTSlice::SLICE1, lhs, step));
                    } else {
                        stack.push(new ASTSlice(ASTSlice::SLICE3, lhs, step));
                    }
                }
            }
            break;
        case Pyc::BUILD_STRING_A:
            {
                // Nearly identical logic to BUILD_LIST
                ASTList::value_t values;
                for (int i = 0; i < operand; i++) {
                    values.push_front(stack.top());
                    stack.pop();
                }
                stack.push(new ASTJoinedStr(values));
            }
            break;
        case Pyc::BUILD_TUPLE_A:
            {
                // if class is a closure code, ignore this tuple
                PycRef<ASTNode> tos = stack.top();
                if (tos && tos->type() == ASTNode::NODE_LOADBUILDCLASS) {
                    break;
                }

                ASTTuple::value_t values;
                values.resize(operand);
                for (int i=0; i<operand; i++) {
                    values[operand-i-1] = stack.top();
                    stack.pop();
                }
                stack.push(new ASTTuple(values));
            }
            break;
        case Pyc::KW_NAMES_A:
            {

                int kwparams = code->getConst(operand).cast<PycTuple>()->size();
                ASTKwNamesMap kwparamList;
                std::vector<PycRef<PycObject>> keys = code->getConst(operand).cast<PycSimpleSequence>()->values();
                for (int i = 0; i < kwparams; i++) {
                    kwparamList.add(new ASTObject(keys[kwparams - i - 1]), stack.top());
                    stack.pop();
                }
                stack.push(new ASTKwNamesMap(kwparamList));
            }
            break;
        case Pyc::CALL_A:
        // BEGIN ONESHOT TEMPORARY PATCH
        case Pyc::CALL_KW_A:
        // END ONESHOT PATCH
        case Pyc::CALL_FUNCTION_A:
        case Pyc::INSTRUMENTED_CALL_A:
            {
                int kwparams = (operand & 0xFF00) >> 8;
                int pparams = (operand & 0xFF);
                ASTCall::kwparam_t kwparamList;
                ASTCall::pparam_t pparamList;

                /* Test for the load build class function */
                stack_hist.push(stack);
                int basecnt = 0;
                ASTTuple::value_t bases;
                bases.resize(basecnt);
                PycRef<ASTNode> TOS = stack.top();
                int TOS_type = TOS.type();
                // bases are NODE_NAME and NODE_BINARY at TOS
                while (TOS_type == ASTNode::NODE_NAME || TOS_type == ASTNode::NODE_BINARY) {
                    bases.resize(basecnt + 1);
                    bases[basecnt] = TOS;
                    basecnt++;
                    stack.pop();
                    TOS = stack.top();
                    TOS_type = TOS.type();
                }
                // qualified name is PycString at TOS
                PycRef<ASTNode> name = stack.top();
                stack.pop();
                PycRef<ASTNode> function = stack.top();
                stack.pop();
                PycRef<ASTNode> loadbuild = stack.top();
                stack.pop();
                // BEGIN ONESHOT TEMPORARY PATCH
                if (loadbuild == nullptr)
                {
                    loadbuild = stack.top();
                    stack.pop();
                }
                if (stack.top() == nullptr)
                {
                    stack.pop();
                }
                // END ONESHOT PATCH
                int loadbuild_type = loadbuild.type();
                if (loadbuild_type == ASTNode::NODE_LOADBUILDCLASS) {
                    PycRef<ASTNode> call = new ASTCall(function, pparamList, kwparamList);
                    stack.push(new ASTClass(call, new ASTTuple(bases), name));
                    stack_hist.pop();
                    break;
                }
                else
                {
                    stack = stack_hist.top();
                    stack_hist.pop();
                }

                // BEGIN ONESHOT TEMPORARY PATCH
                if (mod->verCompare(3, 13) >= 0 && opcode == Pyc::CALL_KW_A) {
                    PycRef<PycTuple> kw_names = stack.top().cast<ASTObject>()->object().cast<PycTuple>();
                    stack.pop();
                    kwparams = kw_names->values().size();
                    pparams = operand - kwparams;
                    for (auto it = kw_names->values().rbegin(); it != kw_names->values().rend(); it++) {
                        kwparamList.push_front(std::make_pair(new ASTObject(*it), stack.top()));
                        stack.pop();
                    }
                }
                else if (mod->verCompare(3, 11) >= 0) {
                // END ONESHOT PATCH
                    PycRef<ASTNode> object_or_map = stack.top();
                    if (object_or_map.type() == ASTNode::NODE_KW_NAMES_MAP) {
                        stack.pop();
                        PycRef<ASTKwNamesMap> kwparams_map = object_or_map.cast<ASTKwNamesMap>();
                        for (ASTKwNamesMap::map_t::const_iterator it = kwparams_map->values().begin(); it != kwparams_map->values().end(); it++) {
                            kwparamList.push_front(std::make_pair(it->first, it->second));
                            pparams -= 1;
                        }
                    }
                }
                else {
                    for (int i = 0; i < kwparams; i++) {
                        PycRef<ASTNode> val = stack.top();
                        stack.pop();
                        PycRef<ASTNode> key = stack.top();
                        stack.pop();
                        kwparamList.push_front(std::make_pair(key, val));
                    }
                }
                for (int i=0; i<pparams; i++) {
                    PycRef<ASTNode> param = stack.top();
                    stack.pop();
                    if (param.type() == ASTNode::NODE_FUNCTION) {
                        PycRef<ASTNode> fun_code = param.cast<ASTFunction>()->code();
                        PycRef<PycCode> code_src = fun_code.cast<ASTObject>()->object().cast<PycCode>();
                        PycRef<PycString> function_name = code_src->name();
                        if (function_name->isEqual("<lambda>")) {
                            pparamList.push_front(param);
                        } else {
                            // Decorator used
                            PycRef<ASTNode> decor_name = new ASTName(function_name);
                            curblock->append(new ASTStore(param, decor_name));

                            pparamList.push_front(decor_name);
                        }
                    } else {
                        pparamList.push_front(param);
                    }
                }
                // BEGIN ONESHOT TEMPORARY PATCH
                // For Python 3.13 and later
                if (mod->verCompare(3, 13) >= 0) {
                    PycRef<ASTNode> self_or_null = stack.top();
                    stack.pop();
                    if (self_or_null != nullptr) {
                        pparamList.push_front(self_or_null);
                    }
                }
                PycRef<ASTNode> func = stack.top();
                stack.pop();
                if ((opcode == Pyc::CALL_A || opcode == Pyc::INSTRUMENTED_CALL_A) &&
                        mod->verCompare(3, 13) < 0 && stack.top() == nullptr) {
                    stack.pop();
                }
                // END ONESHOT PATCH

                stack.push(new ASTCall(func, pparamList, kwparamList));

                // BEGIN ONESHOT TEMPORARY PATCH
                CallOrPyarmorBuiltins(stack, curblock, mod);
                // END ONESHOT PATCH
            }
            break;
        case Pyc::CALL_FUNCTION_VAR_A:
            {
                PycRef<ASTNode> var = stack.top();
                stack.pop();
                int kwparams = (operand & 0xFF00) >> 8;
                int pparams = (operand & 0xFF);
                ASTCall::kwparam_t kwparamList;
                ASTCall::pparam_t pparamList;
                for (int i=0; i<kwparams; i++) {
                    PycRef<ASTNode> val = stack.top();
                    stack.pop();
                    PycRef<ASTNode> key = stack.top();
                    stack.pop();
                    kwparamList.push_front(std::make_pair(key, val));
                }
                for (int i=0; i<pparams; i++) {
                    pparamList.push_front(stack.top());
                    stack.pop();
                }
                PycRef<ASTNode> func = stack.top();
                stack.pop();

                PycRef<ASTNode> call = new ASTCall(func, pparamList, kwparamList);
                call.cast<ASTCall>()->setVar(var);
                stack.push(call);

                // BEGIN ONESHOT TEMPORARY PATCH
                CallOrPyarmorBuiltins(stack, curblock, mod);
                // END ONESHOT PATCH
            }
            break;
        case Pyc::CALL_FUNCTION_KW_A:
            {
                PycRef<ASTNode> kw = stack.top();
                stack.pop();
                int kwparams = (operand & 0xFF00) >> 8;
                int pparams = (operand & 0xFF);
                ASTCall::kwparam_t kwparamList;
                ASTCall::pparam_t pparamList;
                for (int i=0; i<kwparams; i++) {
                    PycRef<ASTNode> val = stack.top();
                    stack.pop();
                    PycRef<ASTNode> key = stack.top();
                    stack.pop();
                    kwparamList.push_front(std::make_pair(key, val));
                }
                for (int i=0; i<pparams; i++) {
                    pparamList.push_front(stack.top());
                    stack.pop();
                }
                PycRef<ASTNode> func = stack.top();
                stack.pop();

                PycRef<ASTNode> call = new ASTCall(func, pparamList, kwparamList);
                call.cast<ASTCall>()->setKW(kw);
                stack.push(call);

                // BEGIN ONESHOT TEMPORARY PATCH
                CallOrPyarmorBuiltins(stack, curblock, mod);
                // END ONESHOT PATCH
            }
            break;
        case Pyc::CALL_FUNCTION_VAR_KW_A:
            {
                PycRef<ASTNode> kw = stack.top();
                stack.pop();
                PycRef<ASTNode> var = stack.top();
                stack.pop();
                int kwparams = (operand & 0xFF00) >> 8;
                int pparams = (operand & 0xFF);
                ASTCall::kwparam_t kwparamList;
                ASTCall::pparam_t pparamList;
                for (int i=0; i<kwparams; i++) {
                    PycRef<ASTNode> val = stack.top();
                    stack.pop();
                    PycRef<ASTNode> key = stack.top();
                    stack.pop();
                    kwparamList.push_front(std::make_pair(key, val));
                }
                for (int i=0; i<pparams; i++) {
                    pparamList.push_front(stack.top());
                    stack.pop();
                }
                PycRef<ASTNode> func = stack.top();
                stack.pop();

                PycRef<ASTNode> call = new ASTCall(func, pparamList, kwparamList);
                call.cast<ASTCall>()->setKW(kw);
                call.cast<ASTCall>()->setVar(var);
                stack.push(call);

                // BEGIN ONESHOT TEMPORARY PATCH
                CallOrPyarmorBuiltins(stack, curblock, mod);
                // END ONESHOT PATCH
            }
            break;
        // BEGIN ONESHOT TEMPORARY PATCH
        case Pyc::CALL_FUNCTION_EX_A:
            {
                PycRef<ASTNode> kw;
                if (operand & 0x01)
                {
                    kw = stack.top();
                    stack.pop();
                }
                PycRef<ASTNode> var = stack.top();
                stack.pop();

                ASTCall::pparam_t pparamList;
                if (mod->verCompare(3, 13) >= 0)
                {
                    PycRef<ASTNode> param = stack.top();
                    stack.pop();
                    if (param != nullptr)
                        pparamList.push_front(param);
                }
                PycRef<ASTNode> func = stack.top();
                stack.pop();
                if (mod->verCompare(3, 13) < 0 && stack.top() == nullptr)
                {
                    stack.pop();
                }

                PycRef<ASTNode> call = new ASTCall(func, pparamList, ASTCall::kwparam_t());
                if (operand & 0x01)
                    call.cast<ASTCall>()->setKW(kw);
                call.cast<ASTCall>()->setVar(var);
                stack.push(call);

                CallOrPyarmorBuiltins(stack, curblock, mod);
            }
            break;
        // END ONESHOT PATCH
        case Pyc::CALL_METHOD_A:
            {
                ASTCall::pparam_t pparamList;
                for (int i = 0; i < operand; i++) {
                    PycRef<ASTNode> param = stack.top();
                    stack.pop();
                    if (param.type() == ASTNode::NODE_FUNCTION) {
                        PycRef<ASTNode> fun_code = param.cast<ASTFunction>()->code();
                        PycRef<PycCode> code_src = fun_code.cast<ASTObject>()->object().cast<PycCode>();
                        PycRef<PycString> function_name = code_src->name();
                        if (function_name->isEqual("<lambda>")) {
                            pparamList.push_front(param);
                        } else {
                            // Decorator used
                            PycRef<ASTNode> decor_name = new ASTName(function_name);
                            curblock->append(new ASTStore(param, decor_name));

                            pparamList.push_front(decor_name);
                        }
                    } else {
                        pparamList.push_front(param);
                    }
                }
                PycRef<ASTNode> func = stack.top();
                stack.pop();
                stack.push(new ASTCall(func, pparamList, ASTCall::kwparam_t()));

                // BEGIN ONESHOT TEMPORARY PATCH
                CallOrPyarmorBuiltins(stack, curblock, mod);
                // END ONESHOT PATCH
            }
            break;
        case Pyc::CONTINUE_LOOP_A:
            curblock->append(new ASTKeyword(ASTKeyword::KW_CONTINUE));
            break;
        case Pyc::COMPARE_OP_A:
            {
                PycRef<ASTNode> right = stack.top();
                stack.pop();
                PycRef<ASTNode> left = stack.top();
                stack.pop();
                auto arg = operand;
                if (mod->verCompare(3, 12) == 0)
                    arg >>= 4; // changed under GH-100923
                else if (mod->verCompare(3, 13) >= 0)
                    arg >>= 5;
                stack.push(new ASTCompare(left, right, arg));
            }
            break;
        case Pyc::CONTAINS_OP_A:
            {
                PycRef<ASTNode> right = stack.top();
                stack.pop();
                PycRef<ASTNode> left = stack.top();
                stack.pop();
                // The operand will be 0 for 'in' and 1 for 'not in'.
                stack.push(new ASTCompare(left, right, operand ? ASTCompare::CMP_NOT_IN : ASTCompare::CMP_IN));
            }
            break;
        case Pyc::DELETE_ATTR_A:
            {
                PycRef<ASTNode> name = stack.top();
                stack.pop();
                curblock->append(new ASTDelete(new ASTBinary(name, new ASTName(code->getName(operand)), ASTBinary::BIN_ATTR)));
            }
            break;
        case Pyc::DELETE_GLOBAL_A:
            code->markGlobal(code->getName(operand));
            /* Fall through */
        case Pyc::DELETE_NAME_A:
            {
                PycRef<PycString> varname = code->getName(operand);

                if (varname->length() >= 2 && varname->value()[0] == '_'
                        && varname->value()[1] == '[') {
                    /* Don't show deletes that are a result of list comps. */
                    break;
                }

                PycRef<ASTNode> name = new ASTName(varname);
                curblock->append(new ASTDelete(name));
            }
            break;
        case Pyc::DELETE_FAST_A:
            {
                PycRef<ASTNode> name;

                if (mod->verCompare(1, 3) < 0)
                    name = new ASTName(code->getName(operand));
                else
                    name = new ASTName(code->getLocal(operand));

                if (name.cast<ASTName>()->name()->value()[0] == '_'
                        && name.cast<ASTName>()->name()->value()[1] == '[') {
                    /* Don't show deletes that are a result of list comps. */
                    break;
                }

                curblock->append(new ASTDelete(name));
            }
            break;
        case Pyc::DELETE_SLICE_0:
            {
                PycRef<ASTNode> name = stack.top();
                stack.pop();

                curblock->append(new ASTDelete(new ASTSubscr(name, new ASTSlice(ASTSlice::SLICE0))));
            }
            break;
        case Pyc::DELETE_SLICE_1:
            {
                PycRef<ASTNode> upper = stack.top();
                stack.pop();
                PycRef<ASTNode> name = stack.top();
                stack.pop();

                curblock->append(new ASTDelete(new ASTSubscr(name, new ASTSlice(ASTSlice::SLICE1, upper))));
            }
            break;
        case Pyc::DELETE_SLICE_2:
            {
                PycRef<ASTNode> lower = stack.top();
                stack.pop();
                PycRef<ASTNode> name = stack.top();
                stack.pop();

                curblock->append(new ASTDelete(new ASTSubscr(name, new ASTSlice(ASTSlice::SLICE2, NULL, lower))));
            }
            break;
        case Pyc::DELETE_SLICE_3:
            {
                PycRef<ASTNode> lower = stack.top();
                stack.pop();
                PycRef<ASTNode> upper = stack.top();
                stack.pop();
                PycRef<ASTNode> name = stack.top();
                stack.pop();

                curblock->append(new ASTDelete(new ASTSubscr(name, new ASTSlice(ASTSlice::SLICE3, upper, lower))));
            }
            break;
        case Pyc::DELETE_SUBSCR:
            {
                PycRef<ASTNode> key = stack.top();
                stack.pop();
                PycRef<ASTNode> name = stack.top();
                stack.pop();

                curblock->append(new ASTDelete(new ASTSubscr(name, key)));
            }
            break;
        case Pyc::DUP_TOP:
            {
                if (stack.top().type() == PycObject::TYPE_NULL) {
                    stack.push(stack.top());
                } else if (stack.top().type() == ASTNode::NODE_CHAINSTORE) {
                    auto chainstore = stack.top();
                    stack.pop();
                    stack.push(stack.top());
                    stack.push(chainstore);
                } else {
                    stack.push(stack.top());
                    ASTNodeList::list_t targets;
                    stack.push(new ASTChainStore(targets, stack.top()));
                }
            }
            break;
        case Pyc::DUP_TOP_TWO:
            {
                PycRef<ASTNode> first = stack.top();
                stack.pop();
                PycRef<ASTNode> second = stack.top();

                stack.push(first);
                stack.push(second);
                stack.push(first);
            }
            break;
        case Pyc::DUP_TOPX_A:
            {
                std::stack<PycRef<ASTNode> > first;
                std::stack<PycRef<ASTNode> > second;

                for (int i = 0; i < operand; i++) {
                    PycRef<ASTNode> node = stack.top();
                    stack.pop();
                    first.push(node);
                    second.push(node);
                }

                while (first.size()) {
                    stack.push(first.top());
                    first.pop();
                }

                while (second.size()) {
                    stack.push(second.top());
                    second.pop();
                }
            }
            break;
        case Pyc::END_FINALLY:
            {
                bool isFinally = false;
                if (curblock->blktype() == ASTBlock::BLK_FINALLY) {
                    PycRef<ASTBlock> final = curblock;
                    blocks.pop();

                    stack = stack_hist.top();
                    stack_hist.pop();

                    curblock = blocks.top();
                    curblock->append(final.cast<ASTNode>());
                    isFinally = true;
                } else if (curblock->blktype() == ASTBlock::BLK_EXCEPT) {
                    blocks.pop();
                    PycRef<ASTBlock> prev = curblock;

                    bool isUninitAsyncFor = false;
                    if (blocks.top()->blktype() == ASTBlock::BLK_CONTAINER) {
                        auto container = blocks.top();
                        blocks.pop();
                        auto asyncForBlock = blocks.top();
                        isUninitAsyncFor = asyncForBlock->blktype() == ASTBlock::BLK_ASYNCFOR && !asyncForBlock->inited();
                        if (isUninitAsyncFor) {
                            auto tryBlock = container->nodes().front().cast<ASTBlock>();
                            if (!tryBlock->nodes().empty() && tryBlock->blktype() == ASTBlock::BLK_TRY) {
                                auto store = tryBlock->nodes().front().try_cast<ASTStore>();
                                if (store) {
                                    asyncForBlock.cast<ASTIterBlock>()->setIndex(store->dest());
                                }
                            }
                            curblock = blocks.top();
                            stack = stack_hist.top();
                            stack_hist.pop();
                            if (!curblock->inited())
                                fprintf(stderr, "Error when decompiling 'async for'.\n");
                        } else {
                            blocks.push(container);
                        }
                    }

                    if (!isUninitAsyncFor) {
                        if (curblock->size() != 0) {
                            blocks.top()->append(curblock.cast<ASTNode>());
                        }

                        curblock = blocks.top();

                        /* Turn it into an else statement. */
                        if (curblock->end() != pos || curblock.cast<ASTContainerBlock>()->hasFinally()) {
                            PycRef<ASTBlock> elseblk = new ASTBlock(ASTBlock::BLK_ELSE, prev->end());
                            elseblk->init();
                            blocks.push(elseblk);
                            curblock = blocks.top();
                        }
                        else {
                            stack = stack_hist.top();
                            stack_hist.pop();
                        }
                    }
                }

                if (curblock->blktype() == ASTBlock::BLK_CONTAINER) {
                    /* This marks the end of the except block(s). */
                    PycRef<ASTContainerBlock> cont = curblock.cast<ASTContainerBlock>();
                    if (!cont->hasFinally() || isFinally) {
                        /* If there's no finally block, pop the container. */
                        blocks.pop();
                        curblock = blocks.top();
                        curblock->append(cont.cast<ASTNode>());
                    }
                }
            }
            break;
        case Pyc::EXEC_STMT:
            {
                if (stack.top().type() == ASTNode::NODE_CHAINSTORE) {
                    stack.pop();
                }
                PycRef<ASTNode> loc = stack.top();
                stack.pop();
                PycRef<ASTNode> glob = stack.top();
                stack.pop();
                PycRef<ASTNode> stmt = stack.top();
                stack.pop();

                curblock->append(new ASTExec(stmt, glob, loc));
            }
            break;
        case Pyc::FOR_ITER_A:
        case Pyc::INSTRUMENTED_FOR_ITER_A:
            {
                PycRef<ASTNode> iter = stack.top(); // Iterable
                if (mod->verCompare(3, 12) < 0) {
                    // Do not pop the iterator for py 3.12+
                    stack.pop();
                }
                /* Pop it? Don't pop it? */

                int end;
                bool comprehension = false;

                // before 3.8, there is a SETUP_LOOP instruction with block start and end position,
                //    the operand is usually a jump to a POP_BLOCK instruction
                // after 3.8, block extent has to be inferred implicitly; the operand is a jump to a position after the for block
                if (mod->majorVer() == 3 && mod->minorVer() >= 8) {
                    end = operand;
                    if (mod->verCompare(3, 10) >= 0)
                        end *= sizeof(uint16_t); // // BPO-27129
                    end += pos;
                    comprehension = strcmp(code->name()->value(), "<listcomp>") == 0;
                } else {
                    PycRef<ASTBlock> top = blocks.top();
                    end = top->end(); // block end position from SETUP_LOOP
                    if (top->blktype() == ASTBlock::BLK_WHILE) {
                        blocks.pop();
                    } else {
                        comprehension = true;
                    }
                }

                PycRef<ASTIterBlock> forblk = new ASTIterBlock(ASTBlock::BLK_FOR, curpos, end, iter);
                forblk->setComprehension(comprehension);
                blocks.push(forblk.cast<ASTBlock>());
                curblock = blocks.top();

                stack.push(NULL);
            }
            break;
        case Pyc::FOR_LOOP_A:
            {
                PycRef<ASTNode> curidx = stack.top(); // Current index
                stack.pop();
                PycRef<ASTNode> iter = stack.top(); // Iterable
                stack.pop();

                bool comprehension = false;
                PycRef<ASTBlock> top = blocks.top();
                if (top->blktype() == ASTBlock::BLK_WHILE) {
                    blocks.pop();
                } else {
                    comprehension = true;
                }
                PycRef<ASTIterBlock> forblk = new ASTIterBlock(ASTBlock::BLK_FOR, curpos, top->end(), iter);
                forblk->setComprehension(comprehension);
                blocks.push(forblk.cast<ASTBlock>());
                curblock = blocks.top();

                /* Python Docs say:
                      "push the sequence, the incremented counter,
                       and the current item onto the stack." */
                stack.push(iter);
                stack.push(curidx);
                stack.push(NULL); // We can totally hack this >_>
            }
            break;
        case Pyc::GET_AITER:
            {
                // Logic similar to FOR_ITER_A
                PycRef<ASTNode> iter = stack.top(); // Iterable
                stack.pop();

                PycRef<ASTBlock> top = blocks.top();
                if (top->blktype() == ASTBlock::BLK_WHILE) {
                    blocks.pop();
                    PycRef<ASTIterBlock> forblk = new ASTIterBlock(ASTBlock::BLK_ASYNCFOR, curpos, top->end(), iter);
                    blocks.push(forblk.cast<ASTBlock>());
                    curblock = blocks.top();
                    stack.push(nullptr);
                } else {
                     fprintf(stderr, "Unsupported use of GET_AITER outside of SETUP_LOOP\n");
                }
            }
            break;
        case Pyc::GET_ANEXT:
            break;
        case Pyc::FORMAT_VALUE_A:
            {
                auto conversion_flag = static_cast<ASTFormattedValue::ConversionFlag>(operand);
                PycRef<ASTNode> format_spec = nullptr;
                if (conversion_flag & ASTFormattedValue::HAVE_FMT_SPEC) {
                    format_spec = stack.top();
                    stack.pop();
                }
                auto val = stack.top();
                stack.pop();
                stack.push(new ASTFormattedValue(val, conversion_flag, format_spec));
            }
            break;
        case Pyc::GET_AWAITABLE:
            {
                PycRef<ASTNode> object = stack.top();
                stack.pop();
                stack.push(new ASTAwaitable(object));
            }
            break;
        case Pyc::GET_ITER:
        case Pyc::GET_YIELD_FROM_ITER:
            /* We just entirely ignore this */
            break;
        case Pyc::IMPORT_NAME_A:
            if (mod->majorVer() == 1) {
                stack.push(new ASTImport(new ASTName(code->getName(operand)), NULL));
            } else {
                PycRef<ASTNode> fromlist = stack.top();
                stack.pop();
                if (mod->verCompare(2, 5) >= 0)
                    stack.pop();    // Level -- we don't care
                stack.push(new ASTImport(new ASTName(code->getName(operand)), fromlist));
            }
            break;
        case Pyc::IMPORT_FROM_A:
            stack.push(new ASTName(code->getName(operand)));
            break;
        case Pyc::IMPORT_STAR:
            {
                PycRef<ASTNode> import = stack.top();
                stack.pop();
                curblock->append(new ASTStore(import, NULL));
            }
            break;
        case Pyc::IS_OP_A:
            {
                PycRef<ASTNode> right = stack.top();
                stack.pop();
                PycRef<ASTNode> left = stack.top();
                stack.pop();
                // The operand will be 0 for 'is' and 1 for 'is not'.
                stack.push(new ASTCompare(left, right, operand ? ASTCompare::CMP_IS_NOT : ASTCompare::CMP_IS));
            }
            break;
        case Pyc::JUMP_IF_FALSE_A:
        case Pyc::JUMP_IF_TRUE_A:
        case Pyc::JUMP_IF_FALSE_OR_POP_A:
        case Pyc::JUMP_IF_TRUE_OR_POP_A:
        case Pyc::POP_JUMP_IF_FALSE_A:
        case Pyc::POP_JUMP_IF_TRUE_A:
        case Pyc::POP_JUMP_FORWARD_IF_FALSE_A:
        case Pyc::POP_JUMP_FORWARD_IF_TRUE_A:
        case Pyc::INSTRUMENTED_POP_JUMP_IF_FALSE_A:
        case Pyc::INSTRUMENTED_POP_JUMP_IF_TRUE_A:
            {
                PycRef<ASTNode> cond = stack.top();
                PycRef<ASTCondBlock> ifblk;
                int popped = ASTCondBlock::UNINITED;

                if (opcode == Pyc::POP_JUMP_IF_FALSE_A
                        || opcode == Pyc::POP_JUMP_IF_TRUE_A
                        || opcode == Pyc::POP_JUMP_FORWARD_IF_FALSE_A
                        || opcode == Pyc::POP_JUMP_FORWARD_IF_TRUE_A
                        || opcode == Pyc::INSTRUMENTED_POP_JUMP_IF_FALSE_A
                        || opcode == Pyc::INSTRUMENTED_POP_JUMP_IF_TRUE_A) {
                    /* Pop condition before the jump */
                    stack.pop();
                    popped = ASTCondBlock::PRE_POPPED;
                }

                /* Store the current stack for the else statement(s) */
                stack_hist.push(stack);

                if (opcode == Pyc::JUMP_IF_FALSE_OR_POP_A
                        || opcode == Pyc::JUMP_IF_TRUE_OR_POP_A) {
                    /* Pop condition only if condition is met */
                    stack.pop();
                    popped = ASTCondBlock::POPPED;
                }

                /* "Jump if true" means "Jump if not false" */
                bool neg = opcode == Pyc::JUMP_IF_TRUE_A
                        || opcode == Pyc::JUMP_IF_TRUE_OR_POP_A
                        || opcode == Pyc::POP_JUMP_IF_TRUE_A
                        || opcode == Pyc::POP_JUMP_FORWARD_IF_TRUE_A
                        || opcode == Pyc::INSTRUMENTED_POP_JUMP_IF_TRUE_A;

                int offs = operand;
                if (mod->verCompare(3, 10) >= 0)
                    offs *= sizeof(uint16_t); // // BPO-27129
                if (mod->verCompare(3, 12) >= 0
                        || opcode == Pyc::JUMP_IF_FALSE_A
                        || opcode == Pyc::JUMP_IF_TRUE_A
                        || opcode == Pyc::POP_JUMP_FORWARD_IF_TRUE_A
                        || opcode == Pyc::POP_JUMP_FORWARD_IF_FALSE_A) {
                    /* Offset is relative in these cases */
                    offs += pos;
                }

                if (cond.type() == ASTNode::NODE_COMPARE
                        && cond.cast<ASTCompare>()->op() == ASTCompare::CMP_EXCEPTION) {
                    if (curblock->blktype() == ASTBlock::BLK_EXCEPT
                            && curblock.cast<ASTCondBlock>()->cond() == NULL) {
                        blocks.pop();
                        curblock = blocks.top();

                        stack_hist.pop();
                    }

                    ifblk = new ASTCondBlock(ASTBlock::BLK_EXCEPT, offs, cond.cast<ASTCompare>()->right(), false);
                } else if (curblock->blktype() == ASTBlock::BLK_ELSE
                           && curblock->size() == 0) {
                    /* Collapse into elif statement */
                    blocks.pop();
                    stack = stack_hist.top();
                    stack_hist.pop();
                    ifblk = new ASTCondBlock(ASTBlock::BLK_ELIF, offs, cond, neg);
                } else if (curblock->size() == 0 && !curblock->inited()
                           && curblock->blktype() == ASTBlock::BLK_WHILE) {
                    /* The condition for a while loop */
                    PycRef<ASTBlock> top = blocks.top();
                    blocks.pop();
                    ifblk = new ASTCondBlock(top->blktype(), offs, cond, neg);

                    /* We don't store the stack for loops! Pop it! */
                    stack_hist.pop();
                } else if (curblock->size() == 0 && curblock->end() <= offs
                           && (curblock->blktype() == ASTBlock::BLK_IF
                           || curblock->blktype() == ASTBlock::BLK_ELIF
                           || curblock->blktype() == ASTBlock::BLK_WHILE)) {
                    PycRef<ASTNode> newcond;
                    PycRef<ASTCondBlock> top = curblock.cast<ASTCondBlock>();
                    PycRef<ASTNode> cond1 = top->cond();
                    blocks.pop();

                    if (curblock->blktype() == ASTBlock::BLK_WHILE) {
                        stack_hist.pop();
                    } else {
                        FastStack s_top = stack_hist.top();
                        stack_hist.pop();
                        stack_hist.pop();
                        stack_hist.push(s_top);
                    }

                    if (curblock->end() == offs
                            || (curblock->end() == curpos && !top->negative())) {
                        /* if blah and blah */
                        newcond = new ASTBinary(cond1, cond, ASTBinary::BIN_LOG_AND);
                    } else {
                        /* if blah or blah */
                        newcond = new ASTBinary(cond1, cond, ASTBinary::BIN_LOG_OR);
                    }
                    ifblk = new ASTCondBlock(top->blktype(), offs, newcond, neg);
                } else if (curblock->blktype() == ASTBlock::BLK_FOR
                            && curblock.cast<ASTIterBlock>()->isComprehension()
                            && mod->verCompare(2, 7) >= 0) {
                    /* Comprehension condition */
                    curblock.cast<ASTIterBlock>()->setCondition(cond);
                    stack_hist.pop();
                    // TODO: Handle older python versions, where condition
                    // is laid out a little differently.
                    break;
                } else {
                    /* Plain old if statement */
                    ifblk = new ASTCondBlock(ASTBlock::BLK_IF, offs, cond, neg);
                }

                if (popped)
                    ifblk->init(popped);

                blocks.push(ifblk.cast<ASTBlock>());
                curblock = blocks.top();
            }
            break;
        case Pyc::JUMP_ABSOLUTE_A:
        // bpo-47120: Replaced JUMP_ABSOLUTE by the relative jump JUMP_BACKWARD.
        case Pyc::JUMP_BACKWARD_A:
        case Pyc::JUMP_BACKWARD_NO_INTERRUPT_A:
            {
                int offs = operand;
                if (mod->verCompare(3, 10) >= 0)
                    offs *= sizeof(uint16_t); // // BPO-27129 

                if (offs < pos) {
                    if (curblock->blktype() == ASTBlock::BLK_FOR) {
                        bool is_jump_to_start = offs == curblock.cast<ASTIterBlock>()->start();
                        bool should_pop_for_block = curblock.cast<ASTIterBlock>()->isComprehension();
                        // in v3.8, SETUP_LOOP is deprecated and for blocks aren't terminated by POP_BLOCK, so we add them here
                        bool should_add_for_block = mod->majorVer() == 3 && mod->minorVer() >= 8 && is_jump_to_start && !curblock.cast<ASTIterBlock>()->isComprehension();

                        if (should_pop_for_block || should_add_for_block) {
                            PycRef<ASTNode> top = stack.top();

                            if (top.type() == ASTNode::NODE_COMPREHENSION) {
                                PycRef<ASTComprehension> comp = top.cast<ASTComprehension>();

                                comp->addGenerator(curblock.cast<ASTIterBlock>());
                            }

                            PycRef<ASTBlock> tmp = curblock;
                            blocks.pop();
                            curblock = blocks.top();
                            if (should_add_for_block) {
                                curblock->append(tmp.cast<ASTNode>());
                            }
                        }
                    } else if (curblock->blktype() == ASTBlock::BLK_ELSE) {
                        stack = stack_hist.top();
                        stack_hist.pop();

                        blocks.pop();
                        blocks.top()->append(curblock.cast<ASTNode>());
                        curblock = blocks.top();

                        if (curblock->blktype() == ASTBlock::BLK_CONTAINER
                                && !curblock.cast<ASTContainerBlock>()->hasFinally()) {
                            blocks.pop();
                            blocks.top()->append(curblock.cast<ASTNode>());
                            curblock = blocks.top();
                        }
                    } else {
                        curblock->append(new ASTKeyword(ASTKeyword::KW_CONTINUE));
                    }

                    /* We're in a loop, this jumps back to the start */
                    /* I think we'll just ignore this case... */
                    break; // Bad idea? Probably!
                }

                if (curblock->blktype() == ASTBlock::BLK_CONTAINER) {
                    PycRef<ASTContainerBlock> cont = curblock.cast<ASTContainerBlock>();
                    if (cont->hasExcept() && pos < cont->except()) {
                        PycRef<ASTBlock> except = new ASTCondBlock(ASTBlock::BLK_EXCEPT, 0, NULL, false);
                        except->init();
                        blocks.push(except);
                        curblock = blocks.top();
                    }
                    break;
                }

                stack = stack_hist.top();
                stack_hist.pop();

                PycRef<ASTBlock> prev = curblock;
                PycRef<ASTBlock> nil;
                bool push = true;

                do {
                    blocks.pop();

                    blocks.top()->append(prev.cast<ASTNode>());

                    if (prev->blktype() == ASTBlock::BLK_IF
                            || prev->blktype() == ASTBlock::BLK_ELIF) {
                        if (push) {
                            stack_hist.push(stack);
                        }
                        PycRef<ASTBlock> next = new ASTBlock(ASTBlock::BLK_ELSE, blocks.top()->end());
                        if (prev->inited() == ASTCondBlock::PRE_POPPED) {
                            next->init(ASTCondBlock::PRE_POPPED);
                        }

                        blocks.push(next.cast<ASTBlock>());
                        prev = nil;
                    } else if (prev->blktype() == ASTBlock::BLK_EXCEPT) {
                        if (push) {
                            stack_hist.push(stack);
                        }
                        PycRef<ASTBlock> next = new ASTCondBlock(ASTBlock::BLK_EXCEPT, blocks.top()->end(), NULL, false);
                        next->init();

                        blocks.push(next.cast<ASTBlock>());
                        prev = nil;
                    } else if (prev->blktype() == ASTBlock::BLK_ELSE) {
                        /* Special case */
                        prev = blocks.top();
                        if (!push) {
                            stack = stack_hist.top();
                            stack_hist.pop();
                        }
                        push = false;
                    } else {
                        prev = nil;
                    }

                } while (prev != nil);

                curblock = blocks.top();
            }
            break;
        case Pyc::JUMP_FORWARD_A:
        case Pyc::INSTRUMENTED_JUMP_FORWARD_A:
            {
                int offs = operand;
                if (mod->verCompare(3, 10) >= 0)
                    offs *= sizeof(uint16_t); // // BPO-27129

                if (curblock->blktype() == ASTBlock::BLK_CONTAINER) {
                    PycRef<ASTContainerBlock> cont = curblock.cast<ASTContainerBlock>();
                    if (cont->hasExcept()) {
                        stack_hist.push(stack);

                        curblock->setEnd(pos+offs);
                        PycRef<ASTBlock> except = new ASTCondBlock(ASTBlock::BLK_EXCEPT, pos+offs, NULL, false);
                        except->init();
                        blocks.push(except);
                        curblock = blocks.top();
                    }
                    break;
                }

                if (!stack_hist.empty()) {
                    if (stack.empty()) // if it's part of if-expression, TOS at the moment is the result of "if" part
                        stack = stack_hist.top();
                    stack_hist.pop();
                }

                PycRef<ASTBlock> prev = curblock;
                PycRef<ASTBlock> nil;
                bool push = true;

                do {
                    // BEGIN ONESHOT TEMPORARY PATCH
                    // This implementation is probably wrong
                    // Pyarmor jumps forward on top level scope
                    auto &top = blocks.top();
                    if (top == defblock) {
                        pos += offs;
                        for (int i = 0; i < offs; i++) {
                            source.getByte();
                        }
                        break;
                    }
                    // END ONESHOT PATCH

                    blocks.pop();

                    if (!blocks.empty())
                        blocks.top()->append(prev.cast<ASTNode>());

                    if (prev->blktype() == ASTBlock::BLK_IF
                            || prev->blktype() == ASTBlock::BLK_ELIF) {
                        if (offs == 0) {
                            prev = nil;
                            continue;
                        }

                        if (push) {
                            stack_hist.push(stack);
                        }
                        PycRef<ASTBlock> next = new ASTBlock(ASTBlock::BLK_ELSE, pos+offs);
                        if (prev->inited() == ASTCondBlock::PRE_POPPED) {
                            next->init(ASTCondBlock::PRE_POPPED);
                        }

                        blocks.push(next.cast<ASTBlock>());
                        prev = nil;
                    } else if (prev->blktype() == ASTBlock::BLK_EXCEPT) {
                        if (offs == 0) {
                            prev = nil;
                            continue;
                        }

                        if (push) {
                            stack_hist.push(stack);
                        }
                        PycRef<ASTBlock> next = new ASTCondBlock(ASTBlock::BLK_EXCEPT, pos+offs, NULL, false);
                        next->init();

                        blocks.push(next.cast<ASTBlock>());
                        prev = nil;
                    } else if (prev->blktype() == ASTBlock::BLK_ELSE) {
                        /* Special case */
                        prev = blocks.top();
                        if (!push) {
                            stack = stack_hist.top();
                            stack_hist.pop();
                        }
                        push = false;

                        if (prev->blktype() == ASTBlock::BLK_MAIN) {
                            /* Something went out of control! */
                            prev = nil;
                        }
                    } else if (prev->blktype() == ASTBlock::BLK_TRY
                            && prev->end() < pos+offs) {
                        /* Need to add an except/finally block */
                        stack = stack_hist.top();
                        stack.pop();

                        if (blocks.top()->blktype() == ASTBlock::BLK_CONTAINER) {
                            PycRef<ASTContainerBlock> cont = blocks.top().cast<ASTContainerBlock>();
                            if (cont->hasExcept()) {
                                if (push) {
                                    stack_hist.push(stack);
                                }

                                PycRef<ASTBlock> except = new ASTCondBlock(ASTBlock::BLK_EXCEPT, pos+offs, NULL, false);
                                except->init();
                                blocks.push(except);
                            }
                        } else {
                            fprintf(stderr, "Something TERRIBLE happened!! at %s\n",
                                mod->verCompare(3, 11) >= 0 ? code->qualName()->value() : code->name()->value());
                        }
                        prev = nil;
                    } else {
                        prev = nil;
                    }

                } while (prev != nil);

                curblock = blocks.top();

                if (curblock->blktype() == ASTBlock::BLK_EXCEPT) {
                    curblock->setEnd(pos+offs);
                }
            }
            break;
        case Pyc::LIST_APPEND:
        case Pyc::LIST_APPEND_A:
            {
                PycRef<ASTNode> value = stack.top();
                stack.pop();

                PycRef<ASTNode> list = stack.top();


                if (curblock->blktype() == ASTBlock::BLK_FOR
                        && curblock.cast<ASTIterBlock>()->isComprehension()) {
                    stack.pop();
                    stack.push(new ASTComprehension(value));
                } else {
                    stack.push(new ASTSubscr(list, value)); /* Total hack */
                }
            }
            break;
        case Pyc::SET_UPDATE_A:
            {
                PycRef<ASTNode> rhs = stack.top();
                stack.pop();
                PycRef<ASTSet> lhs = stack.top().cast<ASTSet>();
                stack.pop();

                if (rhs.type() != ASTNode::NODE_OBJECT) {
                    fprintf(stderr, "Unsupported argument found for SET_UPDATE\n");
                    break;
                }

                // I've only ever seen this be a TYPE_FROZENSET, but let's be careful...
                PycRef<PycObject> obj = rhs.cast<ASTObject>()->object();
                if (obj->type() != PycObject::TYPE_FROZENSET) {
                    fprintf(stderr, "Unsupported argument type found for SET_UPDATE\n");
                    break;
                }

                ASTSet::value_t result = lhs->values();
                for (const auto& it : obj.cast<PycSet>()->values()) {
                    result.push_back(new ASTObject(it));
                }

                stack.push(new ASTSet(result));
            }
            break;
        case Pyc::LIST_EXTEND_A:
            {
                PycRef<ASTNode> rhs = stack.top();
                stack.pop();
                PycRef<ASTList> lhs = stack.top().cast<ASTList>();
                stack.pop();

                if (rhs.type() != ASTNode::NODE_OBJECT) {
                    fprintf(stderr, "Unsupported argument found for LIST_EXTEND\n");
                    break;
                }

                // I've only ever seen this be a SMALL_TUPLE, but let's be careful...
                PycRef<PycObject> obj = rhs.cast<ASTObject>()->object();
                if (obj->type() != PycObject::TYPE_TUPLE && obj->type() != PycObject::TYPE_SMALL_TUPLE) {
                    fprintf(stderr, "Unsupported argument type found for LIST_EXTEND\n");
                    break;
                }

                ASTList::value_t result = lhs->values();
                for (const auto& it : obj.cast<PycTuple>()->values()) {
                    result.push_back(new ASTObject(it));
                }

                stack.push(new ASTList(result));
            }
            break;
        case Pyc::LOAD_ATTR_A:
            {
                PycRef<ASTNode> name = stack.top();
                if (name.type() != ASTNode::NODE_IMPORT) {
                    stack.pop();

                    if (mod->verCompare(3, 12) >= 0) {
                        if (operand & 1) {
                            /* Changed in version 3.12:
                            If the low bit of name is set, then a NULL or self is pushed to the stack
                            before the attribute or unbound method respectively. */
                            stack.push(nullptr);
                        }
                        operand >>= 1;
                    }

                    stack.push(new ASTBinary(name, new ASTName(code->getName(operand)), ASTBinary::BIN_ATTR));
                }
            }
            break;
        case Pyc::LOAD_BUILD_CLASS:
            stack.push(new ASTLoadBuildClass(new PycObject()));
            break;
        case Pyc::LOAD_CLOSURE_A:
            /* Ignore this */
            break;
        case Pyc::LOAD_CONST_A:
            {
                PycRef<ASTObject> t_ob = new ASTObject(code->getConst(operand));

                if ((t_ob->object().type() == PycObject::TYPE_TUPLE ||
                        t_ob->object().type() == PycObject::TYPE_SMALL_TUPLE) &&
                        !t_ob->object().cast<PycTuple>()->values().size()) {
                    ASTTuple::value_t values;
                    stack.push(new ASTTuple(values));
                } else if (t_ob->object().type() == PycObject::TYPE_NONE) {
                    stack.push(NULL);
                } else {
                    stack.push(t_ob.cast<ASTNode>());
                }
            }
            break;
        case Pyc::LOAD_DEREF_A:
        case Pyc::LOAD_CLASSDEREF_A:
            stack.push(new ASTName(code->getCellVar(mod, operand)));
            break;
        case Pyc::LOAD_FAST_A:
            if (mod->verCompare(1, 3) < 0)
                stack.push(new ASTName(code->getName(operand)));
            else
                stack.push(new ASTName(code->getLocal(operand)));
            break;
        case Pyc::LOAD_FAST_LOAD_FAST_A:
            stack.push(new ASTName(code->getLocal(operand >> 4)));
            stack.push(new ASTName(code->getLocal(operand & 0xF)));
            break;
        case Pyc::LOAD_GLOBAL_A:
            if (mod->verCompare(3, 11) >= 0) {
                // Loads the global named co_names[namei>>1] onto the stack.
                if (operand & 1) {
                    /* Changed in version 3.11: 
                    If the low bit of "NAMEI" (operand) is set, 
                    then a NULL is pushed to the stack before the global variable. */
                    stack.push(nullptr);
                }
                operand >>= 1;
            }
            stack.push(new ASTName(code->getName(operand)));
            break;
        case Pyc::LOAD_LOCALS:
            stack.push(new ASTNode(ASTNode::NODE_LOCALS));
            break;
        case Pyc::STORE_LOCALS:
            stack.pop();
            break;
        case Pyc::LOAD_METHOD_A:
            {
                // Behave like LOAD_ATTR
                PycRef<ASTNode> name = stack.top();
                stack.pop();
                stack.push(new ASTBinary(name, new ASTName(code->getName(operand)), ASTBinary::BIN_ATTR));
            }
            break;
        case Pyc::LOAD_NAME_A:
            stack.push(new ASTName(code->getName(operand)));
            break;
        case Pyc::MAKE_CLOSURE_A:
        case Pyc::MAKE_FUNCTION_A:
        // BEGIN ONESHOT TEMPORARY PATCH
        case Pyc::MAKE_FUNCTION:
        // END ONESHOT PATCH
            {
                PycRef<ASTNode> fun_code = stack.top();
                stack.pop();

                /* Test for the qualified name of the function (at TOS) */
                int tos_type = fun_code.cast<ASTObject>()->object().type();
                if (tos_type != PycObject::TYPE_CODE &&
                    tos_type != PycObject::TYPE_CODE2) {
                    fun_code = stack.top();
                    stack.pop();
                }

                ASTFunction::defarg_t defArgs, kwDefArgs;
                // BEGIN ONESHOT TEMPORARY PATCH
                if (mod->verCompare(3, 6) < 0)
                {
                    const int defCount = operand & 0xFF;
                    const int kwDefCount = (operand >> 8) & 0xFF;
                    for (int i = 0; i < defCount; ++i) {
                        defArgs.push_front(stack.top());
                        stack.pop();
                    }
                    for (int i = 0; i < kwDefCount; ++i) {
                        kwDefArgs.push_front(stack.top());
                        stack.pop();
                    }
                    if ((operand >> 16) & 0x7FFF) {
                        // a tuple listing the parameter names for the annotations (only if there are any annotation objects)
                        stack.pop();
                    }
                }
                else if (mod->verCompare(3, 13) < 0)
                {
                    if (operand & 0x08)
                        stack.pop();
                    if (operand & 0x04)
                        stack.pop();
                    if (operand & 0x02)
                        stack.pop();
                    if (operand & 0x01)
                        stack.pop();
                }
                // END ONESHOT PATCH
                stack.push(new ASTFunction(fun_code, defArgs, kwDefArgs));
            }
            break;
        // BEGIN ONESHOT TEMPORARY PATCH
        case Pyc::SET_FUNCTION_ATTRIBUTE_A:
            {
                PycRef<ASTNode> func = stack.top();
                stack.pop();
                stack.pop();
                stack.push(func);
            }
            break;
        // END ONESHOT PATCH
        case Pyc::NOP:
            break;
        case Pyc::POP_BLOCK:
            {
                if (curblock->blktype() == ASTBlock::BLK_CONTAINER ||
                        curblock->blktype() == ASTBlock::BLK_FINALLY) {
                    /* These should only be popped by an END_FINALLY */
                    break;
                }

                if (curblock->blktype() == ASTBlock::BLK_WITH) {
                    // This should only be popped by a WITH_CLEANUP
                    break;
                }

                if (curblock->nodes().size() &&
                        curblock->nodes().back().type() == ASTNode::NODE_KEYWORD) {
                    curblock->removeLast();
                }

                if (curblock->blktype() == ASTBlock::BLK_IF
                        || curblock->blktype() == ASTBlock::BLK_ELIF
                        || curblock->blktype() == ASTBlock::BLK_ELSE
                        || curblock->blktype() == ASTBlock::BLK_TRY
                        || curblock->blktype() == ASTBlock::BLK_EXCEPT
                        || curblock->blktype() == ASTBlock::BLK_FINALLY) {
                    if (!stack_hist.empty()) {
                        stack = stack_hist.top();
                        stack_hist.pop();
                    } else {
                        fprintf(stderr, "Warning: Stack history is empty, something wrong might have happened at %s\n",
                            mod->verCompare(3, 11) >= 0 ? code->qualName()->value() : code->name()->value());
                    }
                }
                // BEGIN ONESHOT TEMPORARY PATCH
                // The problem is not here, but in the way the blocks are created
                // Add this to avoid segfault
                if (blocks.top() == defblock)
                    break;
                // END ONESHOT PATCH
                
                PycRef<ASTBlock> tmp = curblock;
                blocks.pop();

                if (!blocks.empty())
                    curblock = blocks.top();

                if (!(tmp->blktype() == ASTBlock::BLK_ELSE
                        && tmp->nodes().size() == 0)) {
                    curblock->append(tmp.cast<ASTNode>());
                }

                if (tmp->blktype() == ASTBlock::BLK_FOR && tmp->end() >= pos) {
                    stack_hist.push(stack);

                    PycRef<ASTBlock> blkelse = new ASTBlock(ASTBlock::BLK_ELSE, tmp->end());
                    blocks.push(blkelse);
                    curblock = blocks.top();
                }

                if (curblock->blktype() == ASTBlock::BLK_TRY
                        && tmp->blktype() != ASTBlock::BLK_FOR
                        && tmp->blktype() != ASTBlock::BLK_ASYNCFOR
                        && tmp->blktype() != ASTBlock::BLK_WHILE) {
                    stack = stack_hist.top();
                    stack_hist.pop();

                    tmp = curblock;
                    blocks.pop();
                    curblock = blocks.top();

                    if (!(tmp->blktype() == ASTBlock::BLK_ELSE
                            && tmp->nodes().size() == 0)) {
                        curblock->append(tmp.cast<ASTNode>());
                    }
                }

                if (curblock->blktype() == ASTBlock::BLK_CONTAINER) {
                    PycRef<ASTContainerBlock> cont = curblock.cast<ASTContainerBlock>();

                    if (tmp->blktype() == ASTBlock::BLK_ELSE && !cont->hasFinally()) {

                        /* Pop the container */
                        blocks.pop();
                        curblock = blocks.top();
                        curblock->append(cont.cast<ASTNode>());

                    } else if ((tmp->blktype() == ASTBlock::BLK_ELSE && cont->hasFinally())
                            || (tmp->blktype() == ASTBlock::BLK_TRY && !cont->hasExcept())) {

                        /* Add the finally block */
                        stack_hist.push(stack);

                        PycRef<ASTBlock> final = new ASTBlock(ASTBlock::BLK_FINALLY, 0, true);
                        blocks.push(final);
                        curblock = blocks.top();
                    }
                }

                if ((curblock->blktype() == ASTBlock::BLK_FOR || curblock->blktype() == ASTBlock::BLK_ASYNCFOR)
                        && curblock->end() == pos) {
                    blocks.pop();
                    blocks.top()->append(curblock.cast<ASTNode>());
                    curblock = blocks.top();
                }
            }
            break;
        case Pyc::POP_EXCEPT:
            /* Do nothing. */
            break;
        case Pyc::END_FOR:
            {
                stack.pop();

                if ((opcode == Pyc::END_FOR) && (mod->majorVer() == 3) && (mod->minorVer() == 12)) {
                    // one additional pop for python 3.12
                    stack.pop();
                }

                // end for loop here
                /* TODO : Ensure that FOR loop ends here. 
                   Due to CACHE instructions at play, the end indicated in
                   the for loop by pycdas is not correct, it is off by
                   some small amount. */
                if (curblock->blktype() == ASTBlock::BLK_FOR) {
                    PycRef<ASTBlock> prev = blocks.top();
                    blocks.pop();

                    curblock = blocks.top();
                    curblock->append(prev.cast<ASTNode>());
                }
                else {
                    fprintf(stderr, "Wrong block type %i for END_FOR\n", curblock->blktype());
                }
            }
            break;
        case Pyc::POP_TOP:
            {
                PycRef<ASTNode> value = stack.top();
                stack.pop();

                if (!curblock->inited()) {
                    if (curblock->blktype() == ASTBlock::BLK_WITH) {
                        curblock.cast<ASTWithBlock>()->setExpr(value);
                    } else {
                        curblock->init();
                    }
                    break;
                } else if (value == nullptr || value->processed()) {
                    break;
                }

                curblock->append(value);

                if (curblock->blktype() == ASTBlock::BLK_FOR
                        && curblock.cast<ASTIterBlock>()->isComprehension()) {
                    /* This relies on some really uncertain logic...
                     * If it's a comprehension, the only POP_TOP should be
                     * a call to append the iter to the list.
                     */
                    if (value.type() == ASTNode::NODE_CALL) {
                        auto& pparams = value.cast<ASTCall>()->pparams();
                        if (!pparams.empty()) {
                            PycRef<ASTNode> res = pparams.front();
                            stack.push(new ASTComprehension(res));
                        }
                    }
                }
            }
            break;
        case Pyc::PRINT_ITEM:
            {
                PycRef<ASTPrint> printNode;
                if (curblock->size() > 0 && curblock->nodes().back().type() == ASTNode::NODE_PRINT)
                    printNode = curblock->nodes().back().try_cast<ASTPrint>();
                if (printNode && printNode->stream() == nullptr && !printNode->eol())
                    printNode->add(stack.top());
                else
                    curblock->append(new ASTPrint(stack.top()));
                stack.pop();
            }
            break;
        case Pyc::PRINT_ITEM_TO:
            {
                PycRef<ASTNode> stream = stack.top();
                stack.pop();

                PycRef<ASTPrint> printNode;
                if (curblock->size() > 0 && curblock->nodes().back().type() == ASTNode::NODE_PRINT)
                    printNode = curblock->nodes().back().try_cast<ASTPrint>();
                if (printNode && printNode->stream() == stream && !printNode->eol())
                    printNode->add(stack.top());
                else
                    curblock->append(new ASTPrint(stack.top(), stream));
                stack.pop();
                stream->setProcessed();
            }
            break;
        case Pyc::PRINT_NEWLINE:
            {
                PycRef<ASTPrint> printNode;
                if (curblock->size() > 0 && curblock->nodes().back().type() == ASTNode::NODE_PRINT)
                    printNode = curblock->nodes().back().try_cast<ASTPrint>();
                if (printNode && printNode->stream() == nullptr && !printNode->eol())
                    printNode->setEol(true);
                else
                    curblock->append(new ASTPrint(nullptr));
                stack.pop();
            }
            break;
        case Pyc::PRINT_NEWLINE_TO:
            {
                PycRef<ASTNode> stream = stack.top();
                stack.pop();

                PycRef<ASTPrint> printNode;
                if (curblock->size() > 0 && curblock->nodes().back().type() == ASTNode::NODE_PRINT)
                    printNode = curblock->nodes().back().try_cast<ASTPrint>();
                if (printNode && printNode->stream() == stream && !printNode->eol())
                    printNode->setEol(true);
                else
                    curblock->append(new ASTPrint(nullptr, stream));
                stack.pop();
                stream->setProcessed();
            }
            break;
        case Pyc::RAISE_VARARGS_A:
            {
                ASTRaise::param_t paramList;
                for (int i = 0; i < operand; i++) {
                    paramList.push_front(stack.top());
                    stack.pop();
                }
                curblock->append(new ASTRaise(paramList));

                if ((curblock->blktype() == ASTBlock::BLK_IF
                        || curblock->blktype() == ASTBlock::BLK_ELSE)
                        && stack_hist.size()
                        && (mod->verCompare(2, 6) >= 0)) {
                    stack = stack_hist.top();
                    stack_hist.pop();

                    PycRef<ASTBlock> prev = curblock;
                    blocks.pop();
                    curblock = blocks.top();
                    curblock->append(prev.cast<ASTNode>());

                    bc_next(source, mod, opcode, operand, pos);
                }
            }
            break;
        case Pyc::RETURN_VALUE:
        case Pyc::INSTRUMENTED_RETURN_VALUE_A:
            {
                PycRef<ASTNode> value = stack.top();
                stack.pop();
                curblock->append(new ASTReturn(value));

                if ((curblock->blktype() == ASTBlock::BLK_IF
                        || curblock->blktype() == ASTBlock::BLK_ELSE)
                        && stack_hist.size()
                        && (mod->verCompare(2, 6) >= 0)) {
                    stack = stack_hist.top();
                    stack_hist.pop();

                    PycRef<ASTBlock> prev = curblock;
                    blocks.pop();
                    curblock = blocks.top();
                    curblock->append(prev.cast<ASTNode>());

                    bc_next(source, mod, opcode, operand, pos);
                }
            }
            break;
        case Pyc::RETURN_CONST_A:
        case Pyc::INSTRUMENTED_RETURN_CONST_A:
            {
                PycRef<ASTObject> value = new ASTObject(code->getConst(operand));
                curblock->append(new ASTReturn(value.cast<ASTNode>()));
            }
            break;
        case Pyc::ROT_TWO:
            {
                PycRef<ASTNode> one = stack.top();
                stack.pop();
                if (stack.top().type() == ASTNode::NODE_CHAINSTORE) {
                    stack.pop();
                }
                PycRef<ASTNode> two = stack.top();
                stack.pop();

                stack.push(one);
                stack.push(two);
            }
            break;
        case Pyc::ROT_THREE:
            {
                PycRef<ASTNode> one = stack.top();
                stack.pop();
                PycRef<ASTNode> two = stack.top();
                stack.pop();
                if (stack.top().type() == ASTNode::NODE_CHAINSTORE) {
                    stack.pop();
                }
                PycRef<ASTNode> three = stack.top();
                stack.pop();
                stack.push(one);
                stack.push(three);
                stack.push(two);
            }
            break;
        case Pyc::ROT_FOUR:
            {
                PycRef<ASTNode> one = stack.top();
                stack.pop();
                PycRef<ASTNode> two = stack.top();
                stack.pop();
                PycRef<ASTNode> three = stack.top();
                stack.pop();
                if (stack.top().type() == ASTNode::NODE_CHAINSTORE) {
                    stack.pop();
                }
                PycRef<ASTNode> four = stack.top();
                stack.pop();
                stack.push(one);
                stack.push(four);
                stack.push(three);
                stack.push(two);
            }
            break;
        case Pyc::SET_LINENO_A:
            // Ignore
            break;
        case Pyc::SETUP_WITH_A:
        case Pyc::WITH_EXCEPT_START:
            {
                PycRef<ASTBlock> withblock = new ASTWithBlock(pos+operand);
                blocks.push(withblock);
                curblock = blocks.top();
            }
            break;
        case Pyc::WITH_CLEANUP:
        case Pyc::WITH_CLEANUP_START:
            {
                // Stack top should be a None. Ignore it.
                PycRef<ASTNode> none = stack.top();
                stack.pop();

                if (none != NULL) {
                    fprintf(stderr, "Something TERRIBLE happened! at %s\n", 
                        mod->verCompare(3, 11) >= 0 ? code->qualName()->value() : code->name()->value());
                    break;
                }

                if (curblock->blktype() == ASTBlock::BLK_WITH
                        && curblock->end() == curpos) {
                    PycRef<ASTBlock> with = curblock;
                    blocks.pop();
                    curblock = blocks.top();
                    curblock->append(with.cast<ASTNode>());
                }
                else {
                    fprintf(stderr, "Something TERRIBLE happened! No matching with block found for WITH_CLEANUP at %d\n", curpos);
                }
            }
            break;
        case Pyc::WITH_CLEANUP_FINISH:
            /* Ignore this */
            break;
        case Pyc::SETUP_EXCEPT_A:
            {
                if (curblock->blktype() == ASTBlock::BLK_CONTAINER) {
                    curblock.cast<ASTContainerBlock>()->setExcept(pos+operand);
                } else {
                    PycRef<ASTBlock> next = new ASTContainerBlock(0, pos+operand);
                    blocks.push(next.cast<ASTBlock>());
                }

                /* Store the current stack for the except/finally statement(s) */
                stack_hist.push(stack);
                PycRef<ASTBlock> tryblock = new ASTBlock(ASTBlock::BLK_TRY, pos+operand, true);
                blocks.push(tryblock.cast<ASTBlock>());
                curblock = blocks.top();

                need_try = false;
            }
            break;
        case Pyc::SETUP_FINALLY_A:
            {
                PycRef<ASTBlock> next = new ASTContainerBlock(pos+operand);
                blocks.push(next.cast<ASTBlock>());
                curblock = blocks.top();

                need_try = true;
            }
            break;
        case Pyc::SETUP_LOOP_A:
            {
                PycRef<ASTBlock> next = new ASTCondBlock(ASTBlock::BLK_WHILE, pos+operand, NULL, false);
                blocks.push(next.cast<ASTBlock>());
                curblock = blocks.top();
            }
            break;
        case Pyc::SLICE_0:
            {
                PycRef<ASTNode> name = stack.top();
                stack.pop();

                PycRef<ASTNode> slice = new ASTSlice(ASTSlice::SLICE0);
                stack.push(new ASTSubscr(name, slice));
            }
            break;
        case Pyc::SLICE_1:
            {
                PycRef<ASTNode> lower = stack.top();
                stack.pop();
                PycRef<ASTNode> name = stack.top();
                stack.pop();

                PycRef<ASTNode> slice = new ASTSlice(ASTSlice::SLICE1, lower);
                stack.push(new ASTSubscr(name, slice));
            }
            break;
        case Pyc::SLICE_2:
            {
                PycRef<ASTNode> upper = stack.top();
                stack.pop();
                PycRef<ASTNode> name = stack.top();
                stack.pop();

                PycRef<ASTNode> slice = new ASTSlice(ASTSlice::SLICE2, NULL, upper);
                stack.push(new ASTSubscr(name, slice));
            }
            break;
        case Pyc::SLICE_3:
            {
                PycRef<ASTNode> upper = stack.top();
                stack.pop();
                PycRef<ASTNode> lower = stack.top();
                stack.pop();
                PycRef<ASTNode> name = stack.top();
                stack.pop();

                PycRef<ASTNode> slice = new ASTSlice(ASTSlice::SLICE3, lower, upper);
                stack.push(new ASTSubscr(name, slice));
            }
            break;
        case Pyc::STORE_ATTR_A:
            {
                if (unpack) {
                    PycRef<ASTNode> name = stack.top();
                    stack.pop();
                    PycRef<ASTNode> attr = new ASTBinary(name, new ASTName(code->getName(operand)), ASTBinary::BIN_ATTR);

                    PycRef<ASTNode> tup = stack.top();
                    if (tup.type() == ASTNode::NODE_TUPLE)
                        tup.cast<ASTTuple>()->add(attr);
                    else
                        fprintf(stderr, "Something TERRIBLE happened! at %s\n",
                            mod->verCompare(3, 11) >= 0 ? code->qualName()->value() : code->name()->value());

                    if (--unpack <= 0) {
                        stack.pop();
                        PycRef<ASTNode> seq = stack.top();
                        stack.pop();
                        if (seq.type() == ASTNode::NODE_CHAINSTORE) {
                            append_to_chain_store(seq, tup, stack, curblock);
                        } else {
                            curblock->append(new ASTStore(seq, tup));
                        }
                    }
                } else {
                    PycRef<ASTNode> name = stack.top();
                    stack.pop();
                    PycRef<ASTNode> value = stack.top();
                    stack.pop();
                    PycRef<ASTNode> attr = new ASTBinary(name, new ASTName(code->getName(operand)), ASTBinary::BIN_ATTR);
                    if (value.type() == ASTNode::NODE_CHAINSTORE) {
                        append_to_chain_store(value, attr, stack, curblock);
                    } else {
                        curblock->append(new ASTStore(value, attr));
                    }
                }
            }
            break;
        case Pyc::STORE_DEREF_A:
            {
                if (unpack) {
                    PycRef<ASTNode> name = new ASTName(code->getCellVar(mod, operand));

                    PycRef<ASTNode> tup = stack.top();
                    if (tup.type() == ASTNode::NODE_TUPLE)
                        tup.cast<ASTTuple>()->add(name);
                    else
                        fprintf(stderr, "Something TERRIBLE happened! at %s\n",
                            mod->verCompare(3, 11) >= 0 ? code->qualName()->value() : code->name()->value());

                    if (--unpack <= 0) {
                        stack.pop();
                        PycRef<ASTNode> seq = stack.top();
                        stack.pop();

                        if (seq.type() == ASTNode::NODE_CHAINSTORE) {
                            append_to_chain_store(seq, tup, stack, curblock);
                        } else {
                            curblock->append(new ASTStore(seq, tup));
                        }
                    }
                } else {
                    PycRef<ASTNode> value = stack.top();
                    stack.pop();
                    PycRef<ASTNode> name = new ASTName(code->getCellVar(mod, operand));

                    if (value.type() == ASTNode::NODE_CHAINSTORE) {
                        append_to_chain_store(value, name, stack, curblock);
                    } else {
                        curblock->append(new ASTStore(value, name));
                    }
                }
            }
            break;
        case Pyc::STORE_FAST_A:
            {
                if (unpack) {
                    PycRef<ASTNode> name;

                    if (mod->verCompare(1, 3) < 0)
                        name = new ASTName(code->getName(operand));
                    else
                        name = new ASTName(code->getLocal(operand));

                    PycRef<ASTNode> tup = stack.top();
                    if (tup.type() == ASTNode::NODE_TUPLE)
                        tup.cast<ASTTuple>()->add(name);
                    else
                        fprintf(stderr, "Something TERRIBLE happened! at %s\n",
                            mod->verCompare(3, 11) >= 0 ? code->qualName()->value() : code->name()->value());

                    if (--unpack <= 0) {
                        stack.pop();
                        PycRef<ASTNode> seq = stack.top();
                        stack.pop();

                        if (curblock->blktype() == ASTBlock::BLK_FOR
                                && !curblock->inited()) {
                            PycRef<ASTTuple> tuple = tup.try_cast<ASTTuple>();
                            if (tuple != NULL)
                                tuple->setRequireParens(false);
                            curblock.cast<ASTIterBlock>()->setIndex(tup);
                        } else if (seq.type() == ASTNode::NODE_CHAINSTORE) {
                            append_to_chain_store(seq, tup, stack, curblock);
                        } else {
                            curblock->append(new ASTStore(seq, tup));
                        }
                    }
                } else {
                    PycRef<ASTNode> value = stack.top();
                    stack.pop();
                    PycRef<ASTNode> name;

                    if (mod->verCompare(1, 3) < 0)
                        name = new ASTName(code->getName(operand));
                    else
                        name = new ASTName(code->getLocal(operand));

                    if (name.cast<ASTName>()->name()->value()[0] == '_'
                            && name.cast<ASTName>()->name()->value()[1] == '[') {
                        /* Don't show stores of list comp append objects. */
                        break;
                    }

                    if (curblock->blktype() == ASTBlock::BLK_FOR
                            && !curblock->inited()) {
                        curblock.cast<ASTIterBlock>()->setIndex(name);
                    } else if (curblock->blktype() == ASTBlock::BLK_WITH
                                   && !curblock->inited()) {
                        curblock.cast<ASTWithBlock>()->setExpr(value);
                        curblock.cast<ASTWithBlock>()->setVar(name);
                    } else if (value.type() == ASTNode::NODE_CHAINSTORE) {
                        append_to_chain_store(value, name, stack, curblock);
                    } else {
                        curblock->append(new ASTStore(value, name));
                    }
                }
            }
            break;
        case Pyc::STORE_GLOBAL_A:
            {
                PycRef<ASTNode> name = new ASTName(code->getName(operand));

                if (unpack) {
                    PycRef<ASTNode> tup = stack.top();
                    if (tup.type() == ASTNode::NODE_TUPLE)
                        tup.cast<ASTTuple>()->add(name);
                    else
                        fprintf(stderr, "Something TERRIBLE happened! at %s\n",
                            mod->verCompare(3, 11) >= 0 ? code->qualName()->value() : code->name()->value());

                    if (--unpack <= 0) {
                        stack.pop();
                        PycRef<ASTNode> seq = stack.top();
                        stack.pop();

                        if (curblock->blktype() == ASTBlock::BLK_FOR
                                && !curblock->inited()) {
                            PycRef<ASTTuple> tuple = tup.try_cast<ASTTuple>();
                            if (tuple != NULL)
                                tuple->setRequireParens(false);
                            curblock.cast<ASTIterBlock>()->setIndex(tup);
                        } else if (seq.type() == ASTNode::NODE_CHAINSTORE) {
                            append_to_chain_store(seq, tup, stack, curblock);
                        } else {
                            curblock->append(new ASTStore(seq, tup));
                        }
                    }
                } else {
                    PycRef<ASTNode> value = stack.top();
                    stack.pop();
                    if (value.type() == ASTNode::NODE_CHAINSTORE) {
                        append_to_chain_store(value, name, stack, curblock);
                    } else {
                        curblock->append(new ASTStore(value, name));
                    }
                }

                /* Mark the global as used */
                code->markGlobal(name.cast<ASTName>()->name());
            }
            break;
        case Pyc::STORE_NAME_A:
            {
                if (unpack) {
                    PycRef<ASTNode> name = new ASTName(code->getName(operand));

                    PycRef<ASTNode> tup = stack.top();
                    if (tup.type() == ASTNode::NODE_TUPLE)
                        tup.cast<ASTTuple>()->add(name);
                    else
                        fprintf(stderr, "Something TERRIBLE happened! at %s\n",
                            mod->verCompare(3, 11) >= 0 ? code->qualName()->value() : code->name()->value());

                    if (--unpack <= 0) {
                        stack.pop();
                        PycRef<ASTNode> seq = stack.top();
                        stack.pop();

                        if (curblock->blktype() == ASTBlock::BLK_FOR
                                && !curblock->inited()) {
                            PycRef<ASTTuple> tuple = tup.try_cast<ASTTuple>();
                            if (tuple != NULL)
                                tuple->setRequireParens(false);
                            curblock.cast<ASTIterBlock>()->setIndex(tup);
                        } else if (seq.type() == ASTNode::NODE_CHAINSTORE) {
                            append_to_chain_store(seq, tup, stack, curblock);
                        } else {
                            curblock->append(new ASTStore(seq, tup));
                        }
                    }
                } else {
                    PycRef<ASTNode> value = stack.top();
                    stack.pop();

                    PycRef<PycString> varname = code->getName(operand);
                    if (varname->length() >= 2 && varname->value()[0] == '_'
                            && varname->value()[1] == '[') {
                        /* Don't show stores of list comp append objects. */
                        break;
                    }

                    // Return private names back to their original name
                    const std::string class_prefix = std::string("_") + code->name()->strValue();
                    if (varname->startsWith(class_prefix + std::string("__")))
                        varname->setValue(varname->strValue().substr(class_prefix.size()));

                    PycRef<ASTNode> name = new ASTName(varname);

                    if (curblock->blktype() == ASTBlock::BLK_FOR
                            && !curblock->inited()) {
                        curblock.cast<ASTIterBlock>()->setIndex(name);
                    } else if (stack.top().type() == ASTNode::NODE_IMPORT) {
                        PycRef<ASTImport> import = stack.top().cast<ASTImport>();

                        import->add_store(new ASTStore(value, name));
                    } else if (curblock->blktype() == ASTBlock::BLK_WITH
                               && !curblock->inited()) {
                        curblock.cast<ASTWithBlock>()->setExpr(value);
                        curblock.cast<ASTWithBlock>()->setVar(name);
                    } else if (value.type() == ASTNode::NODE_CHAINSTORE) {
                        append_to_chain_store(value, name, stack, curblock);
                    } else {
                        curblock->append(new ASTStore(value, name));

                        if (value.type() == ASTNode::NODE_INVALID)
                            break;
                    }
                }
            }
            break;
        case Pyc::STORE_SLICE_0:
            {
                PycRef<ASTNode> dest = stack.top();
                stack.pop();
                PycRef<ASTNode> value = stack.top();
                stack.pop();

                curblock->append(new ASTStore(value, new ASTSubscr(dest, new ASTSlice(ASTSlice::SLICE0))));
            }
            break;
        case Pyc::STORE_SLICE_1:
            {
                PycRef<ASTNode> upper = stack.top();
                stack.pop();
                PycRef<ASTNode> dest = stack.top();
                stack.pop();
                PycRef<ASTNode> value = stack.top();
                stack.pop();

                curblock->append(new ASTStore(value, new ASTSubscr(dest, new ASTSlice(ASTSlice::SLICE1, upper))));
            }
            break;
        case Pyc::STORE_SLICE_2:
            {
                PycRef<ASTNode> lower = stack.top();
                stack.pop();
                PycRef<ASTNode> dest = stack.top();
                stack.pop();
                PycRef<ASTNode> value = stack.top();
                stack.pop();

                curblock->append(new ASTStore(value, new ASTSubscr(dest, new ASTSlice(ASTSlice::SLICE2, NULL, lower))));
            }
            break;
        case Pyc::STORE_SLICE_3:
            {
                PycRef<ASTNode> lower = stack.top();
                stack.pop();
                PycRef<ASTNode> upper = stack.top();
                stack.pop();
                PycRef<ASTNode> dest = stack.top();
                stack.pop();
                PycRef<ASTNode> value = stack.top();
                stack.pop();

                curblock->append(new ASTStore(value, new ASTSubscr(dest, new ASTSlice(ASTSlice::SLICE3, upper, lower))));
            }
            break;
        case Pyc::STORE_SUBSCR:
            {
                if (unpack) {
                    PycRef<ASTNode> subscr = stack.top();
                    stack.pop();
                    PycRef<ASTNode> dest = stack.top();
                    stack.pop();

                    PycRef<ASTNode> save = new ASTSubscr(dest, subscr);

                    PycRef<ASTNode> tup = stack.top();
                    if (tup.type() == ASTNode::NODE_TUPLE)
                        tup.cast<ASTTuple>()->add(save);
                    else
                        fprintf(stderr, "Something TERRIBLE happened! at %s\n",
                            mod->verCompare(3, 11) >= 0 ? code->qualName()->value() : code->name()->value());

                    if (--unpack <= 0) {
                        stack.pop();
                        PycRef<ASTNode> seq = stack.top();
                        stack.pop();
                        if (seq.type() == ASTNode::NODE_CHAINSTORE) {
                            append_to_chain_store(seq, tup, stack, curblock);
                        } else {
                            curblock->append(new ASTStore(seq, tup));
                        }
                    }
                } else {
                    PycRef<ASTNode> subscr = stack.top();
                    stack.pop();
                    PycRef<ASTNode> dest = stack.top();
                    stack.pop();
                    PycRef<ASTNode> src = stack.top();
                    stack.pop();

                    // If variable annotations are enabled, we'll need to check for them here.
                    // Python handles a varaible annotation by setting:
                    // __annotations__['var-name'] = type
                    const bool found_annotated_var = (variable_annotations && dest->type() == ASTNode::Type::NODE_NAME
                                                      && dest.cast<ASTName>()->name()->isEqual("__annotations__"));

                    if (found_annotated_var) {
                        // Annotations can be done alone or as part of an assignment.
                        // In the case of an assignment, we'll see a NODE_STORE on the stack.
                        if (!curblock->nodes().empty() && curblock->nodes().back()->type() == ASTNode::Type::NODE_STORE) {
                            // Replace the existing NODE_STORE with a new one that includes the annotation.
                            PycRef<ASTStore> store = curblock->nodes().back().cast<ASTStore>();
                            curblock->removeLast();
                            curblock->append(new ASTStore(store->src(),
                                                          new ASTAnnotatedVar(subscr, src)));
                        } else {
                            curblock->append(new ASTAnnotatedVar(subscr, src));
                        }
                    } else {
                        if (dest.type() == ASTNode::NODE_MAP) {
                            dest.cast<ASTMap>()->add(subscr, src);
                        } else if (src.type() == ASTNode::NODE_CHAINSTORE) {
                            append_to_chain_store(src, new ASTSubscr(dest, subscr), stack, curblock);
                        } else {
                            curblock->append(new ASTStore(src, new ASTSubscr(dest, subscr)));
                        }
                    }
                }
            }
            break;
        case Pyc::UNARY_CALL:
            {
                PycRef<ASTNode> func = stack.top();
                stack.pop();
                stack.push(new ASTCall(func, ASTCall::pparam_t(), ASTCall::kwparam_t()));
            }
            break;
        case Pyc::UNARY_CONVERT:
            {
                PycRef<ASTNode> name = stack.top();
                stack.pop();
                stack.push(new ASTConvert(name));
            }
            break;
        case Pyc::UNARY_INVERT:
            {
                PycRef<ASTNode> arg = stack.top();
                stack.pop();
                stack.push(new ASTUnary(arg, ASTUnary::UN_INVERT));
            }
            break;
        case Pyc::UNARY_NEGATIVE:
            {
                PycRef<ASTNode> arg = stack.top();
                stack.pop();
                stack.push(new ASTUnary(arg, ASTUnary::UN_NEGATIVE));
            }
            break;
        case Pyc::UNARY_NOT:
            {
                PycRef<ASTNode> arg = stack.top();
                stack.pop();
                stack.push(new ASTUnary(arg, ASTUnary::UN_NOT));
            }
            break;
        case Pyc::UNARY_POSITIVE:
            {
                PycRef<ASTNode> arg = stack.top();
                stack.pop();
                stack.push(new ASTUnary(arg, ASTUnary::UN_POSITIVE));
            }
            break;
        case Pyc::UNPACK_LIST_A:
        case Pyc::UNPACK_TUPLE_A:
        case Pyc::UNPACK_SEQUENCE_A:
            {
                unpack = operand;
                if (unpack > 0) {
                    ASTTuple::value_t vals;
                    stack.push(new ASTTuple(vals));
                } else {
                    // Unpack zero values and assign it to top of stack or for loop variable.
                    // E.g. [] = TOS / for [] in X
                    ASTTuple::value_t vals;
                    auto tup = new ASTTuple(vals);
                    if (curblock->blktype() == ASTBlock::BLK_FOR
                        && !curblock->inited()) {
                        tup->setRequireParens(true);
                        curblock.cast<ASTIterBlock>()->setIndex(tup);
                    } else if (stack.top().type() == ASTNode::NODE_CHAINSTORE) {
                        auto chainStore = stack.top();
                        stack.pop();
                        append_to_chain_store(chainStore, tup, stack, curblock);
                    } else {
                        curblock->append(new ASTStore(stack.top(), tup));
                        stack.pop();
                    }
                }
            }
            break;
        case Pyc::YIELD_FROM:
            {
                PycRef<ASTNode> dest = stack.top();
                stack.pop();
                // TODO: Support yielding into a non-null destination
                PycRef<ASTNode> value = stack.top();
                if (value) {
                    value->setProcessed();
                    curblock->append(new ASTReturn(value, ASTReturn::YIELD_FROM));
                }
            }
            break;
        case Pyc::YIELD_VALUE:
        case Pyc::INSTRUMENTED_YIELD_VALUE_A:
            {
                PycRef<ASTNode> value = stack.top();
                stack.pop();
                curblock->append(new ASTReturn(value, ASTReturn::YIELD));
            }
            break;
        case Pyc::SETUP_ANNOTATIONS:
            variable_annotations = true;
            break;
        case Pyc::PRECALL_A:
        case Pyc::RESUME_A:
        case Pyc::INSTRUMENTED_RESUME_A:
            /* We just entirely ignore this / no-op */
            break;
        case Pyc::CACHE:
            /* These "fake" opcodes are used as placeholders for optimizing
               certain opcodes in Python 3.11+.  Since we have no need for
               that during disassembly/decompilation, we can just treat these
               as no-ops. */
            break;
        case Pyc::PUSH_NULL:
        // BEGIN ONESHOT TEMPORARY PATCH
        case Pyc::BEGIN_FINALLY:
        // END ONESHOT PATCH
            stack.push(nullptr);
            break;
        case Pyc::GEN_START_A:
            stack.pop();
            break;
        case Pyc::SWAP_A:
            {
                unpack = operand;
                ASTTuple::value_t values;
                ASTTuple::value_t next_tuple;
                values.resize(operand);
                for (int i = 0; i < operand; i++) {
                    values[operand - i - 1] = stack.top();
                    stack.pop();
                }
                auto tup = new ASTTuple(values);
                tup->setRequireParens(false);
                auto next_tup = new ASTTuple(next_tuple);
                next_tup->setRequireParens(false);
                stack.push(tup);
                stack.push(next_tup);
            }
            break;
<<<<<<< HEAD
        // BEGIN ONESHOT TEMPORARY PATCH
        // THESE OPCODES ARE NOT IMPLEMENTED HERE
        case Pyc::COPY_A:
            {
                FastStack tmp_stack(20);
                for (int i = 0; i < operand - 1; i++) {
                    tmp_stack.push(stack.top());
                    stack.pop();
                }
                auto value = stack.top();
                for (int i = 0; i < operand - 1; i++) {
                    stack.push(tmp_stack.top());
                    tmp_stack.pop();
                }
                stack.push(value);
            }
            break;
        case Pyc::PUSH_EXC_INFO:
            {
                stack.push(stack.top());
            }
            break;
        case Pyc::JUMP_IF_NOT_EXC_MATCH_A:
            {
                PycRef<ASTNode> ex_type = stack.top();
                stack.pop();
                PycRef<ASTNode> cur_ex = stack.top();
                stack.pop();
            }
            break;
        case Pyc::RERAISE:
        case Pyc::RERAISE_A:
        case Pyc::MAKE_CELL_A:
        case Pyc::COPY_FREE_VARS_A:
        case Pyc::TO_BOOL:
        case Pyc::CALL_INTRINSIC_1_A:
            break;
        case Pyc::CALL_INTRINSIC_2_A:
            {
                stack.pop();
            }
            break;
        // END ONESHOT PATCH
=======
        case Pyc::BINARY_SLICE:
            {
                PycRef<ASTNode> end = stack.top();
                stack.pop();
                PycRef<ASTNode> start = stack.top();
                stack.pop();
                PycRef<ASTNode> dest = stack.top();
                stack.pop();

                if (start.type() == ASTNode::NODE_OBJECT
                        && start.cast<ASTObject>()->object() == Pyc_None) {
                    start = NULL;
                }

                if (end.type() == ASTNode::NODE_OBJECT
                        && end.cast<ASTObject>()->object() == Pyc_None) {
                    end = NULL;
                }

                PycRef<ASTNode> slice;
                if (start == NULL && end == NULL) {
                    slice = new ASTSlice(ASTSlice::SLICE0);
                } else if (start == NULL) {
                    slice = new ASTSlice(ASTSlice::SLICE2, start, end);
                } else if (end == NULL) {
                    slice = new ASTSlice(ASTSlice::SLICE1, start, end);
                } else {
                    slice = new ASTSlice(ASTSlice::SLICE3, start, end);
                }
                stack.push(new ASTSubscr(dest, slice));
            }
            break;
        case Pyc::STORE_SLICE:
            {
                PycRef<ASTNode> end = stack.top();
                stack.pop();
                PycRef<ASTNode> start = stack.top();
                stack.pop();
                PycRef<ASTNode> dest = stack.top();
                stack.pop();
                PycRef<ASTNode> values = stack.top();
                stack.pop();

                if (start.type() == ASTNode::NODE_OBJECT
                        && start.cast<ASTObject>()->object() == Pyc_None) {
                    start = NULL;
                }

                if (end.type() == ASTNode::NODE_OBJECT
                        && end.cast<ASTObject>()->object() == Pyc_None) {
                    end = NULL;
                }

                PycRef<ASTNode> slice;
                if (start == NULL && end == NULL) {
                    slice = new ASTSlice(ASTSlice::SLICE0);
                } else if (start == NULL) {
                    slice = new ASTSlice(ASTSlice::SLICE2, start, end);
                } else if (end == NULL) {
                    slice = new ASTSlice(ASTSlice::SLICE1, start, end);
                } else {
                    slice = new ASTSlice(ASTSlice::SLICE3, start, end);
                }

                curblock->append(new ASTStore(values, new ASTSubscr(dest, slice)));
            }
            break;
        case Pyc::COPY_A:
            {
                PycRef<ASTNode> value = stack.top(operand);
                stack.push(value);
            }
            break;
>>>>>>> 7d2039d2
        default:
            fprintf(stderr, "Unsupported opcode: %s (%d) at %s\n",
                Pyc::OpcodeName(opcode),
                opcode,
                mod->verCompare(3, 11) >= 0 ? code->qualName()->value() : code->name()->value());
            cleanBuild = false;
            return new ASTNodeList(defblock->nodes());
        }

        else_pop =  ( (curblock->blktype() == ASTBlock::BLK_ELSE)
                      || (curblock->blktype() == ASTBlock::BLK_IF)
                      || (curblock->blktype() == ASTBlock::BLK_ELIF) )
                 && (curblock->end() == pos);
    }

    if (stack_hist.size()) {
        fprintf(stderr, "Warning: Stack history is not empty! at %s\n",
            mod->verCompare(3, 11) >= 0 ? code->qualName()->value() : code->name()->value());

        while (stack_hist.size()) {
            stack_hist.pop();
        }
    }

    if (blocks.size() > 1) {
        fprintf(stderr, "Warning: block stack is not empty! at %s\n",
            mod->verCompare(3, 11) >= 0 ? code->qualName()->value() : code->name()->value());

        while (blocks.size() > 1) {
            PycRef<ASTBlock> tmp = blocks.top();
            blocks.pop();

            blocks.top()->append(tmp.cast<ASTNode>());
        }
    }

    cleanBuild = true;
    return new ASTNodeList(defblock->nodes());
}

static void append_to_chain_store(const PycRef<ASTNode> &chainStore,
        PycRef<ASTNode> item, FastStack& stack, const PycRef<ASTBlock>& curblock)
{
    stack.pop();    // ignore identical source object.
    chainStore.cast<ASTChainStore>()->append(item);
    if (stack.top().type() == PycObject::TYPE_NULL) {
        curblock->append(chainStore);
    } else {
        stack.push(chainStore);
    }
}

static int cmp_prec(PycRef<ASTNode> parent, PycRef<ASTNode> child)
{
    /* Determine whether the parent has higher precedence than therefore
       child, so we don't flood the source code with extraneous parens.
       Else we'd have expressions like (((a + b) + c) + d) when therefore
       equivalent, a + b + c + d would suffice. */

    if (parent.type() == ASTNode::NODE_UNARY && parent.cast<ASTUnary>()->op() == ASTUnary::UN_NOT)
        return 1;   // Always parenthesize not(x)
    if (child.type() == ASTNode::NODE_BINARY) {
        PycRef<ASTBinary> binChild = child.cast<ASTBinary>();
        if (parent.type() == ASTNode::NODE_BINARY) {
            PycRef<ASTBinary> binParent = parent.cast<ASTBinary>();
            if (binParent->right() == child) {
                if (binParent->op() == ASTBinary::BIN_SUBTRACT &&
                    binChild->op() == ASTBinary::BIN_ADD)
                    return 1;
                else if (binParent->op() == ASTBinary::BIN_DIVIDE &&
                         binChild->op() == ASTBinary::BIN_MULTIPLY)
                    return 1;
            }
            return binChild->op() - binParent->op();
        }
        else if (parent.type() == ASTNode::NODE_COMPARE)
            return (binChild->op() == ASTBinary::BIN_LOG_AND ||
                    binChild->op() == ASTBinary::BIN_LOG_OR) ? 1 : -1;
        else if (parent.type() == ASTNode::NODE_UNARY)
            return (binChild->op() == ASTBinary::BIN_POWER) ? -1 : 1;
    } else if (child.type() == ASTNode::NODE_UNARY) {
        PycRef<ASTUnary> unChild = child.cast<ASTUnary>();
        if (parent.type() == ASTNode::NODE_BINARY) {
            PycRef<ASTBinary> binParent = parent.cast<ASTBinary>();
            if (binParent->op() == ASTBinary::BIN_LOG_AND ||
                binParent->op() == ASTBinary::BIN_LOG_OR)
                return -1;
            else if (unChild->op() == ASTUnary::UN_NOT)
                return 1;
            else if (binParent->op() == ASTBinary::BIN_POWER)
                return 1;
            else
                return -1;
        } else if (parent.type() == ASTNode::NODE_COMPARE) {
            return (unChild->op() == ASTUnary::UN_NOT) ? 1 : -1;
        } else if (parent.type() == ASTNode::NODE_UNARY) {
            return unChild->op() - parent.cast<ASTUnary>()->op();
        }
    } else if (child.type() == ASTNode::NODE_COMPARE) {
        PycRef<ASTCompare> cmpChild = child.cast<ASTCompare>();
        if (parent.type() == ASTNode::NODE_BINARY)
            return (parent.cast<ASTBinary>()->op() == ASTBinary::BIN_LOG_AND ||
                    parent.cast<ASTBinary>()->op() == ASTBinary::BIN_LOG_OR) ? -1 : 1;
        else if (parent.type() == ASTNode::NODE_COMPARE)
            return cmpChild->op() - parent.cast<ASTCompare>()->op();
        else if (parent.type() == ASTNode::NODE_UNARY)
            return (parent.cast<ASTUnary>()->op() == ASTUnary::UN_NOT) ? -1 : 1;
    }

    /* For normal nodes, don't parenthesize anything */
    return -1;
}

static void print_ordered(PycRef<ASTNode> parent, PycRef<ASTNode> child,
                          PycModule* mod, std::ostream& pyc_output)
{
    if (child.type() == ASTNode::NODE_BINARY ||
        child.type() == ASTNode::NODE_COMPARE) {
        if (cmp_prec(parent, child) > 0) {
            pyc_output << "(";
            print_src(child, mod, pyc_output);
            pyc_output << ")";
        } else {
            print_src(child, mod, pyc_output);
        }
    } else if (child.type() == ASTNode::NODE_UNARY) {
        if (cmp_prec(parent, child) > 0) {
            pyc_output << "(";
            print_src(child, mod, pyc_output);
            pyc_output << ")";
        } else {
            print_src(child, mod, pyc_output);
        }
    } else {
        print_src(child, mod, pyc_output);
    }
}

static void start_line(int indent, std::ostream& pyc_output)
{
    if (inLambda)
        return;
    for (int i=0; i<indent; i++)
        pyc_output << "    ";
}

static void end_line(std::ostream& pyc_output)
{
    if (inLambda)
        return;
    pyc_output << "\n";
}

int cur_indent = -1;
static void print_block(PycRef<ASTBlock> blk, PycModule* mod,
                        std::ostream& pyc_output)
{
    ASTBlock::list_t lines = blk->nodes();

    if (lines.size() == 0) {
        PycRef<ASTNode> pass = new ASTKeyword(ASTKeyword::KW_PASS);
        start_line(cur_indent, pyc_output);
        print_src(pass, mod, pyc_output);
    }

    for (auto ln = lines.cbegin(); ln != lines.cend();) {
        if ((*ln).cast<ASTNode>().type() != ASTNode::NODE_NODELIST) {
            start_line(cur_indent, pyc_output);
        }
        print_src(*ln, mod, pyc_output);
        if (++ln != lines.end()) {
            end_line(pyc_output);
        }
    }
}

void print_formatted_value(PycRef<ASTFormattedValue> formatted_value, PycModule* mod,
                           std::ostream& pyc_output)
{
    pyc_output << "{";
    print_src(formatted_value->val(), mod, pyc_output);

    switch (formatted_value->conversion() & ASTFormattedValue::CONVERSION_MASK) {
    case ASTFormattedValue::NONE:
        break;
    case ASTFormattedValue::STR:
        pyc_output << "!s";
        break;
    case ASTFormattedValue::REPR:
        pyc_output << "!r";
        break;
    case ASTFormattedValue::ASCII:
        pyc_output << "!a";
        break;
    }
    if (formatted_value->conversion() & ASTFormattedValue::HAVE_FMT_SPEC) {
        pyc_output << ":" << formatted_value->format_spec().cast<ASTObject>()->object().cast<PycString>()->value();
    }
    pyc_output << "}";
}

void print_src(PycRef<ASTNode> node, PycModule* mod, std::ostream& pyc_output)
{
    if (node == NULL) {
        pyc_output << "None";
        cleanBuild = true;
        return;
    }

    switch (node->type()) {
    case ASTNode::NODE_BINARY:
    case ASTNode::NODE_COMPARE:
        {
            PycRef<ASTBinary> bin = node.cast<ASTBinary>();
            print_ordered(node, bin->left(), mod, pyc_output);
            pyc_output << bin->op_str();
            print_ordered(node, bin->right(), mod, pyc_output);
        }
        break;
    case ASTNode::NODE_UNARY:
        {
            PycRef<ASTUnary> un = node.cast<ASTUnary>();
            pyc_output << un->op_str();
            print_ordered(node, un->operand(), mod, pyc_output);
        }
        break;
    case ASTNode::NODE_CALL:
        {
            PycRef<ASTCall> call = node.cast<ASTCall>();
            print_src(call->func(), mod, pyc_output);
            pyc_output << "(";
            bool first = true;
            for (const auto& param : call->pparams()) {
                if (!first)
                    pyc_output << ", ";
                print_src(param, mod, pyc_output);
                first = false;
            }
            for (const auto& param : call->kwparams()) {
                if (!first)
                    pyc_output << ", ";
                if (param.first.type() == ASTNode::NODE_NAME) {
                    pyc_output << param.first.cast<ASTName>()->name()->value() << " = ";
                } else {
                    PycRef<PycString> str_name = param.first.cast<ASTObject>()->object().cast<PycString>();
                    pyc_output << str_name->value() << " = ";
                }
                print_src(param.second, mod, pyc_output);
                first = false;
            }
            if (call->hasVar()) {
                if (!first)
                    pyc_output << ", ";
                pyc_output << "*";
                print_src(call->var(), mod, pyc_output);
                first = false;
            }
            if (call->hasKW()) {
                if (!first)
                    pyc_output << ", ";
                pyc_output << "**";
                print_src(call->kw(), mod, pyc_output);
                first = false;
            }
            pyc_output << ")";
        }
        break;
    case ASTNode::NODE_DELETE:
        {
            pyc_output << "del ";
            print_src(node.cast<ASTDelete>()->value(), mod, pyc_output);
        }
        break;
    case ASTNode::NODE_EXEC:
        {
            PycRef<ASTExec> exec = node.cast<ASTExec>();
            pyc_output << "exec ";
            print_src(exec->statement(), mod, pyc_output);

            if (exec->globals() != NULL) {
                pyc_output << " in ";
                print_src(exec->globals(), mod, pyc_output);

                if (exec->locals() != NULL
                        && exec->globals() != exec->locals()) {
                    pyc_output << ", ";
                    print_src(exec->locals(), mod, pyc_output);
                }
            }
        }
        break;
    case ASTNode::NODE_FORMATTEDVALUE:
        pyc_output << "f" F_STRING_QUOTE;
        print_formatted_value(node.cast<ASTFormattedValue>(), mod, pyc_output);
        pyc_output << F_STRING_QUOTE;
        break;
    case ASTNode::NODE_JOINEDSTR:
        pyc_output << "f" F_STRING_QUOTE;
        for (const auto& val : node.cast<ASTJoinedStr>()->values()) {
            switch (val.type()) {
            case ASTNode::NODE_FORMATTEDVALUE:
                print_formatted_value(val.cast<ASTFormattedValue>(), mod, pyc_output);
                break;
            case ASTNode::NODE_OBJECT:
                // When printing a piece of the f-string, keep the quote style consistent.
                // This avoids problems when ''' or """ is part of the string.
                print_const(pyc_output, val.cast<ASTObject>()->object(), mod, F_STRING_QUOTE);
                break;
            default:
                fprintf(stderr, "Unsupported node type %d in NODE_JOINEDSTR\n", val.type());
            }
        }
        pyc_output << F_STRING_QUOTE;
        break;
    case ASTNode::NODE_KEYWORD:
        pyc_output << node.cast<ASTKeyword>()->word_str();
        break;
    case ASTNode::NODE_LIST:
        {
            pyc_output << "[";
            bool first = true;
            cur_indent++;
            for (const auto& val : node.cast<ASTList>()->values()) {
                if (first)
                    pyc_output << "\n";
                else
                    pyc_output << ",\n";
                start_line(cur_indent, pyc_output);
                print_src(val, mod, pyc_output);
                first = false;
            }
            cur_indent--;
            pyc_output << "]";
        }
        break;
    case ASTNode::NODE_SET:
        {
            pyc_output << "{";
            bool first = true;
            cur_indent++;
            for (const auto& val : node.cast<ASTSet>()->values()) {
                if (first)
                    pyc_output << "\n";
                else
                    pyc_output << ",\n";
                start_line(cur_indent, pyc_output);
                print_src(val, mod, pyc_output);
                first = false;
            }
            cur_indent--;
            pyc_output << "}";
        }
        break;
    case ASTNode::NODE_COMPREHENSION:
        {
            PycRef<ASTComprehension> comp = node.cast<ASTComprehension>();

            pyc_output << "[ ";
            print_src(comp->result(), mod, pyc_output);

            for (const auto& gen : comp->generators()) {
                pyc_output << " for ";
                print_src(gen->index(), mod, pyc_output);
                pyc_output << " in ";
                print_src(gen->iter(), mod, pyc_output);
                if (gen->condition()) {
                    pyc_output << " if ";
                    print_src(gen->condition(), mod, pyc_output);
                }
            }
            pyc_output << " ]";
        }
        break;
    case ASTNode::NODE_MAP:
        {
            pyc_output << "{";
            bool first = true;
            cur_indent++;
            for (const auto& val : node.cast<ASTMap>()->values()) {
                if (first)
                    pyc_output << "\n";
                else
                    pyc_output << ",\n";
                start_line(cur_indent, pyc_output);
                print_src(val.first, mod, pyc_output);
                pyc_output << ": ";
                print_src(val.second, mod, pyc_output);
                first = false;
            }
            cur_indent--;
            pyc_output << " }";
        }
        break;
    case ASTNode::NODE_CONST_MAP:
        {
            PycRef<ASTConstMap> const_map = node.cast<ASTConstMap>();
            PycTuple::value_t keys = const_map->keys().cast<ASTObject>()->object().cast<PycTuple>()->values();
            ASTConstMap::values_t values = const_map->values();

            auto map = new ASTMap;
            for (const auto& key : keys) {
                // Values are pushed onto the stack in reverse order.
                PycRef<ASTNode> value = values.back();
                values.pop_back();

                map->add(new ASTObject(key), value);
            }

            print_src(map, mod, pyc_output);
        }
        break;
    case ASTNode::NODE_NAME:
        pyc_output << node.cast<ASTName>()->name()->value();
        break;
    case ASTNode::NODE_NODELIST:
        {
            cur_indent++;
            for (const auto& ln : node.cast<ASTNodeList>()->nodes()) {
                if (ln.cast<ASTNode>().type() != ASTNode::NODE_NODELIST) {
                    start_line(cur_indent, pyc_output);
                }
                print_src(ln, mod, pyc_output);
                end_line(pyc_output);
            }
            cur_indent--;
        }
        break;
    case ASTNode::NODE_BLOCK:
        {
            PycRef<ASTBlock> blk = node.cast<ASTBlock>();

            // BEGIN ONESHOT TEMPORARY PATCH
            if (blk->blktype() == ASTBlock::BLK_MAIN)
                break;
            // END ONESHOT PATCH

            if (blk->blktype() == ASTBlock::BLK_ELSE && blk->size() == 0)
                break;

            if (blk->blktype() == ASTBlock::BLK_CONTAINER) {
                end_line(pyc_output);
                print_block(blk, mod, pyc_output);
                end_line(pyc_output);
                break;
            }

            pyc_output << blk->type_str();
            if (blk->blktype() == ASTBlock::BLK_IF
                    || blk->blktype() == ASTBlock::BLK_ELIF
                    || blk->blktype() == ASTBlock::BLK_WHILE) {
                if (blk.cast<ASTCondBlock>()->negative())
                    pyc_output << " not ";
                else
                    pyc_output << " ";

                print_src(blk.cast<ASTCondBlock>()->cond(), mod, pyc_output);
            } else if (blk->blktype() == ASTBlock::BLK_FOR || blk->blktype() == ASTBlock::BLK_ASYNCFOR) {
                pyc_output << " ";
                print_src(blk.cast<ASTIterBlock>()->index(), mod, pyc_output);
                pyc_output << " in ";
                print_src(blk.cast<ASTIterBlock>()->iter(), mod, pyc_output);
            } else if (blk->blktype() == ASTBlock::BLK_EXCEPT &&
                    blk.cast<ASTCondBlock>()->cond() != NULL) {
                pyc_output << " ";
                print_src(blk.cast<ASTCondBlock>()->cond(), mod, pyc_output);
            } else if (blk->blktype() == ASTBlock::BLK_WITH) {
                pyc_output << " ";
                print_src(blk.cast<ASTWithBlock>()->expr(), mod, pyc_output);
                PycRef<ASTNode> var = blk.try_cast<ASTWithBlock>()->var();
                if (var != NULL) {
                    pyc_output << " as ";
                    print_src(var, mod, pyc_output);
                }
            }
            pyc_output << ":\n";

            cur_indent++;
            print_block(blk, mod, pyc_output);
            cur_indent--;
        }
        break;
    case ASTNode::NODE_OBJECT:
        {
            PycRef<PycObject> obj = node.cast<ASTObject>()->object();
            if (obj.type() == PycObject::TYPE_CODE) {
                PycRef<PycCode> code = obj.cast<PycCode>();
                decompyle(code, mod, pyc_output);
            } else {
                print_const(pyc_output, obj, mod);
            }
        }
        break;
    case ASTNode::NODE_PRINT:
        {
            pyc_output << "print ";
            bool first = true;
            if (node.cast<ASTPrint>()->stream() != nullptr) {
                pyc_output << ">>";
                print_src(node.cast<ASTPrint>()->stream(), mod, pyc_output);
                first = false;
            }

            for (const auto& val : node.cast<ASTPrint>()->values()) {
                if (!first)
                    pyc_output << ", ";
                print_src(val, mod, pyc_output);
                first = false;
            }
            if (!node.cast<ASTPrint>()->eol())
                pyc_output << ",";
        }
        break;
    case ASTNode::NODE_RAISE:
        {
            PycRef<ASTRaise> raise = node.cast<ASTRaise>();
            pyc_output << "raise ";
            bool first = true;
            for (const auto& param : raise->params()) {
                if (!first)
                    pyc_output << ", ";
                print_src(param, mod, pyc_output);
                first = false;
            }
        }
        break;
    case ASTNode::NODE_RETURN:
        {
            PycRef<ASTReturn> ret = node.cast<ASTReturn>();
            PycRef<ASTNode> value = ret->value();
            if (!inLambda) {
                switch (ret->rettype()) {
                case ASTReturn::RETURN:
                    pyc_output << "return ";
                    break;
                case ASTReturn::YIELD:
                    pyc_output << "yield ";
                    break;
                case ASTReturn::YIELD_FROM:
                    if (value.type() == ASTNode::NODE_AWAITABLE) {
                        pyc_output << "await ";
                        value = value.cast<ASTAwaitable>()->expression();
                    } else {
                        pyc_output << "yield from ";
                    }
                    break;
                }
            }
            print_src(value, mod, pyc_output);
        }
        break;
    case ASTNode::NODE_SLICE:
        {
            PycRef<ASTSlice> slice = node.cast<ASTSlice>();

            if (slice->op() & ASTSlice::SLICE1) {
                print_src(slice->left(), mod, pyc_output);
            }
            pyc_output << ":";
            if (slice->op() & ASTSlice::SLICE2) {
                print_src(slice->right(), mod, pyc_output);
            }
        }
        break;
    case ASTNode::NODE_IMPORT:
        {
            PycRef<ASTImport> import = node.cast<ASTImport>();
            if (import->stores().size()) {
                ASTImport::list_t stores = import->stores();

                pyc_output << "from ";
                if (import->name().type() == ASTNode::NODE_IMPORT)
                    print_src(import->name().cast<ASTImport>()->name(), mod, pyc_output);
                else
                    print_src(import->name(), mod, pyc_output);
                pyc_output << " import ";

                if (stores.size() == 1) {
                    auto src = stores.front()->src();
                    auto dest = stores.front()->dest();
                    print_src(src, mod, pyc_output);

                    if (src.cast<ASTName>()->name()->value() != dest.cast<ASTName>()->name()->value()) {
                        pyc_output << " as ";
                        print_src(dest, mod, pyc_output);
                    }
                } else {
                    bool first = true;
                    for (const auto& st : stores) {
                        if (!first)
                            pyc_output << ", ";
                        print_src(st->src(), mod, pyc_output);
                        first = false;

                        if (st->src().cast<ASTName>()->name()->value() != st->dest().cast<ASTName>()->name()->value()) {
                            pyc_output << " as ";
                            print_src(st->dest(), mod, pyc_output);
                        }
                    }
                }
            } else {
                pyc_output << "import ";
                print_src(import->name(), mod, pyc_output);
            }
        }
        break;
    case ASTNode::NODE_FUNCTION:
        {
            /* Actual named functions are NODE_STORE with a name */
            pyc_output << "(lambda ";
            PycRef<ASTNode> code = node.cast<ASTFunction>()->code();
            PycRef<PycCode> code_src = code.cast<ASTObject>()->object().cast<PycCode>();
            ASTFunction::defarg_t defargs = node.cast<ASTFunction>()->defargs();
            ASTFunction::defarg_t kwdefargs = node.cast<ASTFunction>()->kwdefargs();
            auto da = defargs.cbegin();
            int narg = 0;
            for (int i=0; i<code_src->argCount(); i++) {
                if (narg)
                    pyc_output << ", ";
                pyc_output << code_src->getLocal(narg++)->value();
                if ((code_src->argCount() - i) <= (int)defargs.size()) {
                    pyc_output << " = ";
                    print_src(*da++, mod, pyc_output);
                }
            }
            da = kwdefargs.cbegin();
            if (code_src->kwOnlyArgCount() != 0) {
                pyc_output << (narg == 0 ? "*" : ", *");
                for (int i = 0; i < code_src->argCount(); i++) {
                    pyc_output << ", ";
                    pyc_output << code_src->getLocal(narg++)->value();
                    if ((code_src->kwOnlyArgCount() - i) <= (int)kwdefargs.size()) {
                        pyc_output << " = ";
                        print_src(*da++, mod, pyc_output);
                    }
                }
            }
            pyc_output << ": ";

            inLambda = true;
            print_src(code, mod, pyc_output);
            inLambda = false;

            pyc_output << ")";
        }
        break;
    case ASTNode::NODE_STORE:
        {
            PycRef<ASTNode> src = node.cast<ASTStore>()->src();
            PycRef<ASTNode> dest = node.cast<ASTStore>()->dest();
            if (src.type() == ASTNode::NODE_FUNCTION) {
                PycRef<ASTNode> code = src.cast<ASTFunction>()->code();
                PycRef<PycCode> code_src = code.cast<ASTObject>()->object().cast<PycCode>();
                bool isLambda = false;

                if (strcmp(code_src->name()->value(), "<lambda>") == 0) {
                    pyc_output << "\n";
                    start_line(cur_indent, pyc_output);
                    print_src(dest, mod, pyc_output);
                    pyc_output << " = lambda ";
                    isLambda = true;
                } else {
                    pyc_output << "\n";
                    start_line(cur_indent, pyc_output);
                    if (code_src->flags() & PycCode::CO_COROUTINE)
                        pyc_output << "async ";
                    pyc_output << "def ";
                    print_src(dest, mod, pyc_output);
                    pyc_output << "(";
                }

                ASTFunction::defarg_t defargs = src.cast<ASTFunction>()->defargs();
                ASTFunction::defarg_t kwdefargs = src.cast<ASTFunction>()->kwdefargs();
                auto da = defargs.cbegin();
                int narg = 0;
                for (int i = 0; i < code_src->argCount(); ++i) {
                    if (narg)
                        pyc_output << ", ";
                    pyc_output << code_src->getLocal(narg++)->value();
                    if ((code_src->argCount() - i) <= (int)defargs.size()) {
                        pyc_output << " = ";
                        print_src(*da++, mod, pyc_output);
                    }
                }
                da = kwdefargs.cbegin();
                if (code_src->kwOnlyArgCount() != 0) {
                    pyc_output << (narg == 0 ? "*" : ", *");
                    for (int i = 0; i < code_src->kwOnlyArgCount(); ++i) {
                        pyc_output << ", ";
                        pyc_output << code_src->getLocal(narg++)->value();
                        if ((code_src->kwOnlyArgCount() - i) <= (int)kwdefargs.size()) {
                            pyc_output << " = ";
                            print_src(*da++, mod, pyc_output);
                        }
                    }
                }
                if (code_src->flags() & PycCode::CO_VARARGS) {
                    if (narg)
                        pyc_output << ", ";
                    pyc_output << "*" << code_src->getLocal(narg++)->value();
                }
                if (code_src->flags() & PycCode::CO_VARKEYWORDS) {
                    if (narg)
                        pyc_output << ", ";
                    pyc_output << "**" << code_src->getLocal(narg++)->value();
                }

                if (isLambda) {
                    pyc_output << ": ";
                } else {
                    pyc_output << "):\n";
                    printDocstringAndGlobals = true;
                }

                bool preLambda = inLambda;
                inLambda |= isLambda;

                print_src(code, mod, pyc_output);

                inLambda = preLambda;
            } else if (src.type() == ASTNode::NODE_CLASS) {
                pyc_output << "\n";
                start_line(cur_indent, pyc_output);
                pyc_output << "class ";
                print_src(dest, mod, pyc_output);
                PycRef<ASTTuple> bases = src.cast<ASTClass>()->bases().cast<ASTTuple>();
                if (bases->values().size() > 0) {
                    pyc_output << "(";
                    bool first = true;
                    for (const auto& val : bases->values()) {
                        if (!first)
                            pyc_output << ", ";
                        print_src(val, mod, pyc_output);
                        first = false;
                    }
                    pyc_output << "):\n";
                } else {
                    // Don't put parens if there are no base classes
                    pyc_output << ":\n";
                }
                printClassDocstring = true;
                PycRef<ASTNode> code = src.cast<ASTClass>()->code().cast<ASTCall>()
                                       ->func().cast<ASTFunction>()->code();
                print_src(code, mod, pyc_output);
            } else if (src.type() == ASTNode::NODE_IMPORT) {
                PycRef<ASTImport> import = src.cast<ASTImport>();
                if (import->fromlist() != NULL) {
                    PycRef<PycObject> fromlist = import->fromlist().cast<ASTObject>()->object();
                    if (fromlist != Pyc_None) {
                        pyc_output << "from ";
                        if (import->name().type() == ASTNode::NODE_IMPORT)
                            print_src(import->name().cast<ASTImport>()->name(), mod, pyc_output);
                        else
                            print_src(import->name(), mod, pyc_output);
                        pyc_output << " import ";
                        if (fromlist.type() == PycObject::TYPE_TUPLE ||
                                fromlist.type() == PycObject::TYPE_SMALL_TUPLE) {
                            bool first = true;
                            for (const auto& val : fromlist.cast<PycTuple>()->values()) {
                                if (!first)
                                    pyc_output << ", ";
                                pyc_output << val.cast<PycString>()->value();
                                first = false;
                            }
                        } else {
                            pyc_output << fromlist.cast<PycString>()->value();
                        }
                    } else {
                        pyc_output << "import ";
                        print_src(import->name(), mod, pyc_output);
                    }
                } else {
                    pyc_output << "import ";
                    PycRef<ASTNode> import_name = import->name();
                    print_src(import_name, mod, pyc_output);
                    if (!dest.cast<ASTName>()->name()->isEqual(import_name.cast<ASTName>()->name().cast<PycObject>())) {
                        pyc_output << " as ";
                        print_src(dest, mod, pyc_output);
                    }
                }
            } else if (src.type() == ASTNode::NODE_BINARY
                    && src.cast<ASTBinary>()->is_inplace()) {
                print_src(src, mod, pyc_output);
            } else {
                print_src(dest, mod, pyc_output);
                pyc_output << " = ";
                print_src(src, mod, pyc_output);
            }
        }
        break;
    case ASTNode::NODE_CHAINSTORE:
        {
            for (auto& dest : node.cast<ASTChainStore>()->nodes()) {
                print_src(dest, mod, pyc_output);
                pyc_output << " = ";
            }
            print_src(node.cast<ASTChainStore>()->src(), mod, pyc_output);
        }
        break;
    case ASTNode::NODE_SUBSCR:
        {
            print_src(node.cast<ASTSubscr>()->name(), mod, pyc_output);
            pyc_output << "[";
            print_src(node.cast<ASTSubscr>()->key(), mod, pyc_output);
            pyc_output << "]";
        }
        break;
    case ASTNode::NODE_CONVERT:
        {
            pyc_output << "`";
            print_src(node.cast<ASTConvert>()->name(), mod, pyc_output);
            pyc_output << "`";
        }
        break;
    case ASTNode::NODE_TUPLE:
        {
            PycRef<ASTTuple> tuple = node.cast<ASTTuple>();
            ASTTuple::value_t values = tuple->values();
            if (tuple->requireParens())
                pyc_output << "(";
            bool first = true;
            for (const auto& val : values) {
                if (!first)
                    pyc_output << ", ";
                print_src(val, mod, pyc_output);
                first = false;
            }
            if (values.size() == 1)
                pyc_output << ',';
            if (tuple->requireParens())
                pyc_output << ')';
        }
        break;
    case ASTNode::NODE_ANNOTATED_VAR:
        {
            PycRef<ASTAnnotatedVar> annotated_var = node.cast<ASTAnnotatedVar>();
            PycRef<ASTObject> name = annotated_var->name().cast<ASTObject>();
            PycRef<ASTNode> annotation = annotated_var->annotation();

            pyc_output << name->object().cast<PycString>()->value();
            pyc_output << ": ";
            print_src(annotation, mod, pyc_output);
        }
        break;
    case ASTNode::NODE_TERNARY:
        {
            /* parenthesis might be needed
             * 
             * when if-expr is part of numerical expression, ternary has the LOWEST precedence
             *     print(a + b if False else c)
             * output is c, not a+c (a+b is calculated first)
             * 
             * but, let's not add parenthesis - to keep the source as close to original as possible in most cases
             */
            PycRef<ASTTernary> ternary = node.cast<ASTTernary>();
            //pyc_output << "(";
            print_src(ternary->if_expr(), mod, pyc_output);
            const auto if_block = ternary->if_block().cast<ASTCondBlock>();
            pyc_output << " if ";
            if (if_block->negative())
                pyc_output << "not ";
            print_src(if_block->cond(), mod, pyc_output);
            pyc_output << " else ";
            print_src(ternary->else_expr(), mod, pyc_output);
            //pyc_output << ")";
        }
        break;
    default:
        pyc_output << "<NODE:" << node->type() << ">";
        fprintf(stderr, "Unsupported Node type: %d\n", node->type());
        cleanBuild = false;
        return;
    }

    cleanBuild = true;
}

bool print_docstring(PycRef<PycObject> obj, int indent, PycModule* mod,
                     std::ostream& pyc_output)
{
    // docstrings are translated from the bytecode __doc__ = 'string' to simply '''string'''
    auto doc = obj.try_cast<PycString>();
    if (doc != nullptr) {
        start_line(indent, pyc_output);
        doc->print(pyc_output, mod, true);
        pyc_output << "\n";
        return true;
    }
    return false;
}

void decompyle(PycRef<PycCode> code, PycModule* mod, std::ostream& pyc_output)
{
    PycRef<ASTNode> source = BuildFromCode(code, mod);

    PycRef<ASTNodeList> clean = source.cast<ASTNodeList>();
    if (cleanBuild) {
        // The Python compiler adds some stuff that we don't really care
        // about, and would add extra code for re-compilation anyway.
        // We strip these lines out here, and then add a "pass" statement
        // if the cleaned up code is empty
        if (clean->nodes().front().type() == ASTNode::NODE_STORE) {
            PycRef<ASTStore> store = clean->nodes().front().cast<ASTStore>();
            if (store->src().type() == ASTNode::NODE_NAME
                    && store->dest().type() == ASTNode::NODE_NAME) {
                PycRef<ASTName> src = store->src().cast<ASTName>();
                PycRef<ASTName> dest = store->dest().cast<ASTName>();
                if (src->name()->isEqual("__name__")
                        && dest->name()->isEqual("__module__")) {
                    // __module__ = __name__
                    // Automatically added by Python 2.2.1 and later
                    clean->removeFirst();
                }
            }
        }
        if (clean->nodes().front().type() == ASTNode::NODE_STORE) {
            PycRef<ASTStore> store = clean->nodes().front().cast<ASTStore>();
            if (store->src().type() == ASTNode::NODE_OBJECT
                    && store->dest().type() == ASTNode::NODE_NAME) {
                PycRef<ASTObject> src = store->src().cast<ASTObject>();
                PycRef<PycString> srcString = src->object().try_cast<PycString>();
                PycRef<ASTName> dest = store->dest().cast<ASTName>();
                if (dest->name()->isEqual("__qualname__")) {
                    // __qualname__ = '<Class Name>'
                    // Automatically added by Python 3.3 and later
                    clean->removeFirst();
                }
            }
        }

        // Class and module docstrings may only appear at the beginning of their source
        if (printClassDocstring && clean->nodes().front().type() == ASTNode::NODE_STORE) {
            PycRef<ASTStore> store = clean->nodes().front().cast<ASTStore>();
            if (store->dest().type() == ASTNode::NODE_NAME &&
                    store->dest().cast<ASTName>()->name()->isEqual("__doc__") &&
                    store->src().type() == ASTNode::NODE_OBJECT) {
                if (print_docstring(store->src().cast<ASTObject>()->object(),
                        cur_indent + (code->name()->isEqual("<module>") ? 0 : 1), mod, pyc_output))
                    clean->removeFirst();
            }
        }
        if (clean->nodes().back().type() == ASTNode::NODE_RETURN) {
            PycRef<ASTReturn> ret = clean->nodes().back().cast<ASTReturn>();

            PycRef<ASTObject> retObj = ret->value().try_cast<ASTObject>();
            if (ret->value() == NULL || ret->value().type() == ASTNode::NODE_LOCALS ||
                    (retObj && retObj->object().type() == PycObject::TYPE_NONE)) {
                clean->removeLast();  // Always an extraneous return statement
            }
        }
    }
    if (printClassDocstring)
        printClassDocstring = false;
    // This is outside the clean check so a source block will always
    // be compilable, even if decompylation failed.
    if (clean->nodes().size() == 0 && !code.isIdent(mod->code()))
        clean->append(new ASTKeyword(ASTKeyword::KW_PASS));

    bool part1clean = cleanBuild;

    if (printDocstringAndGlobals) {
        if (code->consts()->size())
            print_docstring(code->getConst(0), cur_indent + 1, mod, pyc_output);

        PycCode::globals_t globs = code->getGlobals();
        if (globs.size()) {
            start_line(cur_indent + 1, pyc_output);
            pyc_output << "global ";
            bool first = true;
            for (const auto& glob : globs) {
                if (!first)
                    pyc_output << ", ";
                pyc_output << glob->value();
                first = false;
            }
            pyc_output << "\n";
        }
        printDocstringAndGlobals = false;
    }

    print_src(source, mod, pyc_output);

    if (!cleanBuild || !part1clean) {
        start_line(cur_indent, pyc_output);
        pyc_output << "# WARNING: Decompyle incomplete\n";
    }
}<|MERGE_RESOLUTION|>--- conflicted
+++ resolved
@@ -2787,24 +2787,8 @@
                 stack.push(next_tup);
             }
             break;
-<<<<<<< HEAD
         // BEGIN ONESHOT TEMPORARY PATCH
         // THESE OPCODES ARE NOT IMPLEMENTED HERE
-        case Pyc::COPY_A:
-            {
-                FastStack tmp_stack(20);
-                for (int i = 0; i < operand - 1; i++) {
-                    tmp_stack.push(stack.top());
-                    stack.pop();
-                }
-                auto value = stack.top();
-                for (int i = 0; i < operand - 1; i++) {
-                    stack.push(tmp_stack.top());
-                    tmp_stack.pop();
-                }
-                stack.push(value);
-            }
-            break;
         case Pyc::PUSH_EXC_INFO:
             {
                 stack.push(stack.top());
@@ -2831,7 +2815,6 @@
             }
             break;
         // END ONESHOT PATCH
-=======
         case Pyc::BINARY_SLICE:
             {
                 PycRef<ASTNode> end = stack.top();
@@ -2905,7 +2888,6 @@
                 stack.push(value);
             }
             break;
->>>>>>> 7d2039d2
         default:
             fprintf(stderr, "Unsupported opcode: %s (%d) at %s\n",
                 Pyc::OpcodeName(opcode),
