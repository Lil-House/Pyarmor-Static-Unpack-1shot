--- conflicted
+++ resolved
@@ -1479,12 +1479,9 @@
             {
                 PycRef<ASTNode> name = stack.top();
                 if (name.type() != ASTNode::NODE_IMPORT) {
-                    auto arg = (mod->verCompare(3, 12) >= 0) ? operand >> 1 : operand;
-                    stack.pop();
-<<<<<<< HEAD
-
-                    if (mod->verCompare(3, 12) >= 0)
-                    {
+                    stack.pop();
+
+                    if (mod->verCompare(3, 12) >= 0) {
                         if (operand & 1) {
                             /* Changed in version 3.12:
                             If the low bit of namei is set, then a NULL or self is pushed to the stack
@@ -1495,9 +1492,6 @@
                     }
 
                     stack.push(new ASTBinary(name, new ASTName(code->getName(operand)), ASTBinary::BIN_ATTR));
-=======
-                    stack.push(new ASTBinary(name, new ASTName(code->getName(arg)), ASTBinary::BIN_ATTR));
->>>>>>> 32c1ca10
                 }
             }
             break;
