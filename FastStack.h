#ifndef _PYC_FASTSTACK_H
#define _PYC_FASTSTACK_H

#include "ASTNode.h"
#include <stack>

class FastStack {
public:
    FastStack(int size) : m_ptr(-1) { m_stack.resize(size); }

    FastStack(const FastStack& copy)
        : m_stack(copy.m_stack), m_ptr(copy.m_ptr) { }

    FastStack& operator=(const FastStack& copy)
    {
        m_stack = copy.m_stack;
        m_ptr = copy.m_ptr;
        return *this;
    }

    void push(PycRef<ASTNode> node)
    {
        if (static_cast<int>(m_stack.size()) == m_ptr + 1)
            m_stack.emplace_back(nullptr);

        m_stack[++m_ptr] = std::move(node);
    }

    void pop()
    {
        if (m_ptr > -1)
            m_stack[m_ptr--] = nullptr;
        else {
            #ifdef BLOCK_DEBUG
                fprintf(stderr, "pop from empty stack\n");
            #endif
        }
    }

    PycRef<ASTNode> top(int i = 1) const
    {
<<<<<<< HEAD
        if (i > 0) {
            int idx = m_ptr + 1 - i;
            if ((m_ptr > -1) && (idx >= 0))
                return m_stack[idx];
            else {
                #ifdef BLOCK_DEBUG
                    fprintf(stderr, "insufficient values on stack\n");
                #endif
                return nullptr;
            }
        }
        else {
            fprintf(stderr, "incorrect operand %i\n", i);
=======
        if (m_ptr > -1)
            return m_stack[m_ptr];
        else {
            #ifdef BLOCK_DEBUG
                fprintf(stderr, "top on empty stack\n");
            #endif
>>>>>>> 4badfa63
            return nullptr;
        }
    }

    bool empty() const
    {
        return m_ptr == -1;
    }

private:
    std::vector<PycRef<ASTNode>> m_stack;
    int m_ptr;
};

typedef std::stack<FastStack> stackhist_t;

#endif<|MERGE_RESOLUTION|>--- conflicted
+++ resolved
@@ -39,7 +39,6 @@
 
     PycRef<ASTNode> top(int i = 1) const
     {
-<<<<<<< HEAD
         if (i > 0) {
             int idx = m_ptr + 1 - i;
             if ((m_ptr > -1) && (idx >= 0))
@@ -53,14 +52,6 @@
         }
         else {
             fprintf(stderr, "incorrect operand %i\n", i);
-=======
-        if (m_ptr > -1)
-            return m_stack[m_ptr];
-        else {
-            #ifdef BLOCK_DEBUG
-                fprintf(stderr, "top on empty stack\n");
-            #endif
->>>>>>> 4badfa63
             return nullptr;
         }
     }
